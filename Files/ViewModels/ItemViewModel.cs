using ByteSizeLib;
using Files.Common;
using Files.Enums;
using Files.Extensions;
using Files.Filesystem;
using Files.Filesystem.Cloud;
using Files.Helpers;
using Files.Helpers.FileListCache;
using Files.Views.LayoutModes;
using Microsoft.Toolkit.Uwp.Extensions;
using Microsoft.Toolkit.Uwp.Helpers;
using Microsoft.Toolkit.Uwp.UI;
using Newtonsoft.Json;
using System;
using System.Collections.Concurrent;
using System.Collections.Generic;
using System.Collections.ObjectModel;
using System.ComponentModel;
using System.Diagnostics;
using System.IO;
using System.Linq;
using System.Runtime.CompilerServices;
using System.Threading;
using System.Threading.Tasks;
using Windows.ApplicationModel.AppService;
using Windows.ApplicationModel.Core;
using Windows.Foundation;
using Windows.Foundation.Collections;
using Windows.Storage;
using Windows.Storage.FileProperties;
using Windows.UI.Text;
using Windows.UI.Xaml;
using Windows.UI.Xaml.Controls;
using Windows.UI.Xaml.Data;
using Windows.UI.Xaml.Media.Imaging;
using static Files.Helpers.NativeDirectoryChangesHelper;
using static Files.Helpers.NativeFindStorageItemHelper;
using FileAttributes = System.IO.FileAttributes;

namespace Files.ViewModels
{
    public class ItemViewModel : INotifyPropertyChanged, IDisposable
    {
        private IShellPage AssociatedInstance = null;
        private readonly SemaphoreSlim enumFolderSemaphore = new SemaphoreSlim(1, 1);
        private readonly SemaphoreSlim loadExtendedPropsSemaphore = new SemaphoreSlim(Environment.ProcessorCount, Environment.ProcessorCount);
        private readonly ConcurrentQueue<(uint Action, string FileName)> operationQueue = new ConcurrentQueue<(uint Action, string FileName)>();
        private readonly SemaphoreSlim operationSemaphore = new SemaphoreSlim(1, 1);
        private IntPtr hWatchDir;
        private IAsyncAction aWatcherAction;

        // files and folders list for manipulating
        private List<ListedItem> filesAndFolders;

        // only used for Binding and ApplyFilesAndFoldersChangesAsync, don't manipulate on this!
        public BulkConcurrentObservableCollection<ListedItem> FilesAndFolders { get; }

        public SettingsViewModel AppSettings => App.AppSettings;
        public FolderSettingsViewModel FolderSettings => AssociatedInstance?.InstanceViewModel.FolderSettings;
        private bool shouldDisplayFileExtensions = false;
        public ListedItem CurrentFolder { get; private set; }
        public CollectionViewSource viewSource;
        private CancellationTokenSource addFilesCTS, semaphoreCTS, loadPropsCTS;
        private StorageFolder rootFolder;

        public event PropertyChangedEventHandler PropertyChanged;

        private string jumpString = "";
        private readonly DispatcherTimer jumpTimer = new DispatcherTimer();

        private string customPath;

        private IFileListCache fileListCache = FileListCacheController.GetInstance();

        public string WorkingDirectory
        {
            get
            {
                return currentStorageFolder?.Path ?? customPath;
            }
        }

        private StorageFolderWithPath currentStorageFolder;
        private StorageFolderWithPath workingRoot;

        public delegate void WorkingDirectoryModifiedEventHandler(object sender, WorkingDirectoryModifiedEventArgs e);

        public event WorkingDirectoryModifiedEventHandler WorkingDirectoryModified;

        public async Task<FilesystemResult> SetWorkingDirectoryAsync(string value)
        {
            var navigated = (FilesystemResult)true;
            if (string.IsNullOrWhiteSpace(value))
            {
                return new FilesystemResult(FileSystemStatusCode.NotAFolder);
            }

            WorkingDirectoryModified?.Invoke(this, new WorkingDirectoryModifiedEventArgs() { Path = value });

            if (!Path.IsPathRooted(value))
            {
                workingRoot = null;
                currentStorageFolder = null;
                customPath = value;
            }
            else if (!Path.IsPathRooted(WorkingDirectory) || Path.GetPathRoot(WorkingDirectory) != Path.GetPathRoot(value))
            {
                workingRoot = await FilesystemTasks.Wrap(() => DrivesManager.GetRootFromPathAsync(value));
            }

            if (Path.IsPathRooted(value))
            {
                var res = await FilesystemTasks.Wrap(() => StorageFileExtensions.DangerousGetFolderWithPathFromPathAsync(value, workingRoot, currentStorageFolder));
                if (res)
                {
                    currentStorageFolder = res.Result;
                    customPath = null;
                }
                else
                {
                    currentStorageFolder = null;
                    customPath = value;
                }
                navigated = res;
            }

            if (value == "Home" || value == "NewTab".GetLocalized())
            {
                currentStorageFolder = null;
            }
            else
            {
                App.JumpList.AddFolderToJumpList(value);
            }

            NotifyPropertyChanged(nameof(WorkingDirectory));
            return navigated;
        }

        public async Task<FilesystemResult<StorageFolder>> GetFolderFromPathAsync(string value)
        {
            return await FilesystemTasks.Wrap(() => StorageFileExtensions.DangerousGetFolderFromPathAsync(value, workingRoot, currentStorageFolder));
        }

        public async Task<FilesystemResult<StorageFile>> GetFileFromPathAsync(string value)
        {
            return await FilesystemTasks.Wrap(() => StorageFileExtensions.DangerousGetFileFromPathAsync(value, workingRoot, currentStorageFolder));
        }

        public async Task<FilesystemResult<StorageFolderWithPath>> GetFolderWithPathFromPathAsync(string value)
        {
            return await FilesystemTasks.Wrap(() => StorageFileExtensions.DangerousGetFolderWithPathFromPathAsync(value, workingRoot, currentStorageFolder));
        }

        public async Task<FilesystemResult<StorageFileWithPath>> GetFileWithPathFromPathAsync(string value)
        {
            return await FilesystemTasks.Wrap(() => StorageFileExtensions.DangerousGetFileWithPathFromPathAsync(value, workingRoot, currentStorageFolder));
        }

        private bool isFolderEmptyTextDisplayed;

        public bool IsFolderEmptyTextDisplayed
        {
            get => isFolderEmptyTextDisplayed;
            set
            {
                if (value != isFolderEmptyTextDisplayed)
                {
                    isFolderEmptyTextDisplayed = value;
                    NotifyPropertyChanged(nameof(IsFolderEmptyTextDisplayed));
                }
            }
        }

        public async void UpdateSortOptionStatus()
        {
            NotifyPropertyChanged(nameof(IsSortedByName));
            NotifyPropertyChanged(nameof(IsSortedByDate));
            NotifyPropertyChanged(nameof(IsSortedByType));
            NotifyPropertyChanged(nameof(IsSortedBySize));
            NotifyPropertyChanged(nameof(IsSortedByOriginalPath));
            NotifyPropertyChanged(nameof(IsSortedByDateDeleted));
            NotifyPropertyChanged(nameof(IsSortedByDateCreated));
            await OrderFilesAndFoldersAsync();
            await ApplyFilesAndFoldersChangesAsync();
        }

        public async void UpdateSortDirectionStatus()
        {
            NotifyPropertyChanged(nameof(IsSortedAscending));
            NotifyPropertyChanged(nameof(IsSortedDescending));
            await OrderFilesAndFoldersAsync();
            await ApplyFilesAndFoldersChangesAsync();
        }

        public bool IsSortedByName
        {
            get => FolderSettings.DirectorySortOption == SortOption.Name;
            set
            {
                if (value)
                {
                    FolderSettings.DirectorySortOption = SortOption.Name;
                    NotifyPropertyChanged(nameof(IsSortedByName));
                }
            }
        }

        public bool IsSortedByOriginalPath
        {
            get => FolderSettings.DirectorySortOption == SortOption.OriginalPath;
            set
            {
                if (value)
                {
                    FolderSettings.DirectorySortOption = SortOption.OriginalPath;
                    NotifyPropertyChanged(nameof(IsSortedByOriginalPath));
                }
            }
        }

        public bool IsSortedByDateDeleted
        {
            get => FolderSettings.DirectorySortOption == SortOption.DateDeleted;
            set
            {
                if (value)
                {
                    FolderSettings.DirectorySortOption = SortOption.DateDeleted;
                    NotifyPropertyChanged(nameof(IsSortedByDateDeleted));
                }
            }
        }

        public bool IsSortedByDate
        {
            get => FolderSettings.DirectorySortOption == SortOption.DateModified;
            set
            {
                if (value)
                {
                    FolderSettings.DirectorySortOption = SortOption.DateModified;
                    NotifyPropertyChanged(nameof(IsSortedByDate));
                }
            }
        }

        public bool IsSortedByDateCreated
        {
            get => FolderSettings.DirectorySortOption == SortOption.DateCreated;
            set
            {
                if (value)
                {
                    FolderSettings.DirectorySortOption = SortOption.DateCreated;
                    NotifyPropertyChanged(nameof(IsSortedByDateCreated));
                }
            }
        }

        public bool IsSortedByType
        {
            get => FolderSettings.DirectorySortOption == SortOption.FileType;
            set
            {
                if (value)
                {
                    FolderSettings.DirectorySortOption = SortOption.FileType;
                    NotifyPropertyChanged(nameof(IsSortedByType));
                }
            }
        }

        public bool IsSortedBySize
        {
            get => FolderSettings.DirectorySortOption == SortOption.Size;
            set
            {
                if (value)
                {
                    FolderSettings.DirectorySortOption = SortOption.Size;
                    NotifyPropertyChanged(nameof(IsSortedBySize));
                }
            }
        }

        public bool IsSortedAscending
        {
            get => FolderSettings.DirectorySortDirection == SortDirection.Ascending;
            set
            {
                FolderSettings.DirectorySortDirection = value ? SortDirection.Ascending : SortDirection.Descending;
                NotifyPropertyChanged(nameof(IsSortedAscending));
                NotifyPropertyChanged(nameof(IsSortedDescending));
            }
        }

        public bool IsSortedDescending
        {
            get => !IsSortedAscending;
            set
            {
                FolderSettings.DirectorySortDirection = value ? SortDirection.Descending : SortDirection.Ascending;
                NotifyPropertyChanged(nameof(IsSortedAscending));
                NotifyPropertyChanged(nameof(IsSortedDescending));
            }
        }

        public string JumpString
        {
            get => jumpString;
            set
            {
                // If current string is "a", and the next character typed is "a",
                // search for next file that starts with "a" (a.k.a. _jumpString = "a")
                if (jumpString.Length == 1 && value == jumpString + jumpString)
                {
                    value = jumpString;
                }
                if (value != "")
                {
                    ListedItem jumpedToItem = null;
                    ListedItem previouslySelectedItem = null;

                    // use FilesAndFolders because only displayed entries should be jumped to
                    var candidateItems = FilesAndFolders.Where(f => f.ItemName.Length >= value.Length && f.ItemName.Substring(0, value.Length).ToLower() == value);

                if (AssociatedInstance.ContentPage != null && AssociatedInstance.ContentPage.IsItemSelected)
                {
                    previouslySelectedItem = AssociatedInstance.ContentPage.SelectedItem;
                }

                    // If the user is trying to cycle through items
                    // starting with the same letter
                    if (value.Length == 1 && previouslySelectedItem != null)
                    {
                        // Try to select item lexicographically bigger than the previous item
                        jumpedToItem = candidateItems.FirstOrDefault(f => f.ItemName.CompareTo(previouslySelectedItem.ItemName) > 0);
                    }
                    if (jumpedToItem == null)
                    {
                        jumpedToItem = candidateItems.FirstOrDefault();
                    }

                    if (jumpedToItem != null)
                    {
                        AssociatedInstance.ContentPage.SetSelectedItemOnUi(jumpedToItem);
                        AssociatedInstance.ContentPage.ScrollIntoView(jumpedToItem);
                    }

                    // Restart the timer
                    jumpTimer.Start();
                }
                jumpString = value;
            }
        }

        public AppServiceConnection Connection => AssociatedInstance?.ServiceConnection;

        public ItemViewModel(IShellPage appInstance)
        {
            AssociatedInstance = appInstance;
            filesAndFolders = new List<ListedItem>();
            FilesAndFolders = new BulkConcurrentObservableCollection<ListedItem>();
            addFilesCTS = new CancellationTokenSource();
            semaphoreCTS = new CancellationTokenSource();
            loadPropsCTS = new CancellationTokenSource();
            shouldDisplayFileExtensions = App.AppSettings.ShowFileExtensions;
            jumpTimer.Interval = TimeSpan.FromSeconds(0.8);
            jumpTimer.Tick += JumpTimer_Tick;
        }

        public void OnAppServiceConnectionChanged()
        {
            if (Connection != null)
            {
                Connection.RequestReceived += Connection_RequestReceived;
            }
        }

        private async void Connection_RequestReceived(AppServiceConnection sender, AppServiceRequestReceivedEventArgs args)
        {
            // Get a deferral because we use an awaitable API below to respond to the message
            // and we don't want this call to get cancelled while we are waiting.
            var messageDeferral = args.GetDeferral();

            // The fulltrust process signaled that something in the recycle bin folder has changed
            if (args.Request.Message.ContainsKey("FileSystem"))
            {
                var folderPath = (string)args.Request.Message["FileSystem"];
                var itemPath = (string)args.Request.Message["Path"];
                var changeType = (string)args.Request.Message["Type"];
                var newItem = JsonConvert.DeserializeObject<ShellFileItem>(args.Request.Message.Get("Item", ""));
                Debug.WriteLine("{0}: {1}", folderPath, changeType);
                // If we are currently displaying the reycle bin lets refresh the items
                if (CurrentFolder?.ItemPath == folderPath)
                {
                    switch (changeType)
                    {
                        case "Created":
                            var newListedItem = AddFileOrFolderFromShellFile(newItem);
                            if (newListedItem != null)
                            {
                                await AddFileOrFolderAsync(newListedItem);
                            }
                            break;

                        case "Deleted":
                            await RemoveFileOrFolderAsync(itemPath);
                            break;

                        default:
                            await CoreApplication.MainView.ExecuteOnUIThreadAsync(() =>
                            {
                                RefreshItems(null);
                            });
                            break;
                    }
                }
            }
            // The fulltrust process signaled that a drive has been connected/disconnected
            else if (args.Request.Message.ContainsKey("DeviceID"))
            {
                var deviceId = (string)args.Request.Message["DeviceID"];
                var eventType = (DeviceEvent)(int)args.Request.Message["EventType"];
                await App.DrivesManager.HandleWin32DriveEvent(eventType, deviceId);
            }
            // Complete the deferral so that the platform knows that we're done responding to the app service call.
            // Note for error handling: this must be called even if SendResponseAsync() throws an exception.
            messageDeferral.Complete();
        }

        private void JumpTimer_Tick(object sender, object e)
        {
            jumpString = "";
            jumpTimer.Stop();
        }

        /*
         * Ensure that the path bar gets updated for user interaction
         * whenever the path changes. We will get the individual directories from
         * the updated, most-current path and add them to the UI.
         */

        private void WorkingDirectoryChanged(string singleItemOverride = null)
        {
            // Clear the path UI
            AssociatedInstance.NavigationToolbar.PathComponents.Clear();
            // Style tabStyleFixed = App.selectedTabInstance.accessiblePathTabView.Resources["PathSectionTabStyle"] as Style;
            FontWeight weight = new FontWeight()
            {
                Weight = FontWeights.SemiBold.Weight
            };

            if (string.IsNullOrWhiteSpace(singleItemOverride))
            {
                foreach (var component in StorageFileExtensions.GetDirectoryPathComponents(WorkingDirectory))
                {
                    AssociatedInstance.NavigationToolbar.PathComponents.Add(component);
                }
            }
            else
            {
                AssociatedInstance.NavigationToolbar.PathComponents.Add(new Views.PathBoxItem() { Path = null, Title = singleItemOverride });
            }
        }

        public void CancelLoadAndClearFiles()
        {
            Debug.WriteLine("CancelLoadAndClearFiles");
            CloseWatcher();
            if (IsLoadingItems)
            {
                addFilesCTS.Cancel();
            }
            CancelExtendedPropertiesLoading();
            filesAndFolders.Clear();
        }

        public void CancelExtendedPropertiesLoading()
        {
            loadPropsCTS.Cancel();
            loadPropsCTS.Dispose();
            loadPropsCTS = new CancellationTokenSource();
        }

        // apply changes immediately after manipulating on filesAndFolders completed
        public async Task ApplyFilesAndFoldersChangesAsync()
        {
            try
            {
                if (filesAndFolders == null || filesAndFolders.Count == 0)
                {
                    await CoreApplication.MainView.ExecuteOnUIThreadAsync(() =>
                    {
                        FilesAndFolders.Clear();
                        IsFolderEmptyTextDisplayed = true;
                        UpdateDirectoryInfo();
                    });
                    return;
                }

                // CollectionChanged will cause UI update, which may cause significant performance degradation,
                // so suppress CollectionChanged event here while loading items heavily.

                // Note that both DataGrid and GridView don't support multi-items changes notification, so here
                // we have to call BeginBulkOperation to suppress CollectionChanged and call EndBulkOperation
                // in the end to fire a CollectionChanged event with NotifyCollectionChangedAction.Reset
                FilesAndFolders.BeginBulkOperation();

                // After calling BeginBulkOperation, ObservableCollection.CollectionChanged is suppressed
                // so modifies to FilesAndFolders won't trigger UI updates, hence below operations can be
                // run safely without needs of dispatching to UI thread
                await Task.Run(() =>
                {
                    var startIndex = -1;
                    var tempList = new List<ListedItem>();

                    void ApplyBulkInsertEntries()
                    {
                        if (startIndex != -1)
                        {
                            FilesAndFolders.ReplaceRange(startIndex, tempList);
                            startIndex = -1;
                            tempList.Clear();
                        }
                    }

                    for (var i = 0; i < filesAndFolders.Count; i++)
                    {
                        if (addFilesCTS.IsCancellationRequested)
                        {
                            return;
                        }

                        if (i < FilesAndFolders.Count)
                        {
                            if (FilesAndFolders[i] != filesAndFolders[i])
                            {
                                if (startIndex == -1)
                                {
                                    startIndex = i;
                                }
                                tempList.Add(filesAndFolders[i]);
                            }
                            else
                            {
                                ApplyBulkInsertEntries();
                            }
                        }
                        else
                        {
                            ApplyBulkInsertEntries();
                            FilesAndFolders.InsertRange(i, filesAndFolders.Skip(i));
                            break;
                        }
                    }

                    ApplyBulkInsertEntries();
                    if (FilesAndFolders.Count > filesAndFolders.Count)
                    {
                        FilesAndFolders.RemoveRange(filesAndFolders.Count, FilesAndFolders.Count - filesAndFolders.Count);
                    }
                });

                await CoreApplication.MainView.ExecuteOnUIThreadAsync(() =>
                {
                    // trigger CollectionChanged with NotifyCollectionChangedAction.Reset
                    // once loading is completed so that UI can be updated
                    FilesAndFolders.EndBulkOperation();
                    IsFolderEmptyTextDisplayed = FilesAndFolders.Count == 0;
                    UpdateDirectoryInfo();
                });
            }
            catch (Exception ex)
            {
                NLog.LogManager.GetCurrentClassLogger().Error(ex, ex.Message);
            }
        }

        private Task OrderFilesAndFoldersAsync()
        {
            return Task.Run(() =>
            {
                if (filesAndFolders.Count == 0)
                {
                    return Task.CompletedTask;
                }

                static object orderByNameFunc(ListedItem item) => item.ItemName;
                Func<ListedItem, object> orderFunc = orderByNameFunc;
                var naturalStringComparer = NaturalStringComparer.GetForProcessor();
                switch (FolderSettings.DirectorySortOption)
                {
                    case SortOption.Name:
                        orderFunc = orderByNameFunc;
                        break;

                    case SortOption.DateModified:
                        orderFunc = item => item.ItemDateModifiedReal;
                        break;

                    case SortOption.DateCreated:
                        orderFunc = item => item.ItemDateCreatedReal;
                        break;

                    case SortOption.FileType:
                        orderFunc = item => item.ItemType;
                        break;

                    case SortOption.Size:
                        orderFunc = item => item.FileSizeBytes;
                        break;

                    case SortOption.OriginalPath:
                        orderFunc = item => ((RecycleBinItem)item).ItemOriginalFolder;
                        break;

                    case SortOption.DateDeleted:
                        orderFunc = item => ((RecycleBinItem)item).ItemDateDeletedReal;
                        break;
                }

                // In ascending order, show folders first, then files.
                // So, we use == StorageItemTypes.File to make the value for a folder equal to 0, and equal to 1 for the rest.
                static bool folderThenFileAsync(ListedItem listedItem) => (listedItem.PrimaryItemAttribute == StorageItemTypes.File);
                IOrderedEnumerable<ListedItem> ordered;

                if (FolderSettings.DirectorySortDirection == SortDirection.Ascending)
                {
                    if (FolderSettings.DirectorySortOption == SortOption.Name)
                    {
                        if (AppSettings.ListAndSortDirectoriesAlongsideFiles)
                        {
                            ordered = filesAndFolders.OrderBy(orderFunc, naturalStringComparer);
                        }
                        else
                        {
                            ordered = filesAndFolders.OrderBy(folderThenFileAsync).ThenBy(orderFunc, naturalStringComparer);
                        }
                    }
                    else
                    {
                        if (AppSettings.ListAndSortDirectoriesAlongsideFiles)
                        {
                            ordered = filesAndFolders.OrderBy(orderFunc);
                        }
                        else
                        {
                            ordered = filesAndFolders.OrderBy(folderThenFileAsync).ThenBy(orderFunc);
                        }
                    }
                }
                else
                {
                    if (FolderSettings.DirectorySortOption == SortOption.Name)
                    {
                        if (AppSettings.ListAndSortDirectoriesAlongsideFiles)
                        {
                            ordered = filesAndFolders.OrderByDescending(orderFunc, naturalStringComparer);
                        }
                        else
                        {
                            ordered = filesAndFolders.OrderBy(folderThenFileAsync).ThenByDescending(orderFunc, naturalStringComparer);
                        }
                    }
                    else
                    {
                        if (AppSettings.ListAndSortDirectoriesAlongsideFiles)
                        {
                            ordered = filesAndFolders.OrderByDescending(orderFunc);
                        }
                        else
                        {
                            ordered = filesAndFolders.OrderBy(folderThenFileAsync).ThenByDescending(orderFunc);
                        }
                    }
                }

                // Further order by name if applicable
                if (FolderSettings.DirectorySortOption != SortOption.Name)
                {
                    if (FolderSettings.DirectorySortDirection == SortDirection.Ascending)
                    {
                        ordered = ordered.ThenBy(orderByNameFunc, naturalStringComparer);
                    }
                    else
                    {
                        ordered = ordered.ThenByDescending(orderByNameFunc, naturalStringComparer);
                    }
                }

                filesAndFolders = ordered.ToList();

                return Task.CompletedTask;
            });
        }

        private bool isLoadingIndicatorActive = false;

        public bool IsLoadingIndicatorActive
        {
            get
            {
                return isLoadingIndicatorActive;
            }
            set
            {
                if (isLoadingIndicatorActive != value)
                {
                    isLoadingIndicatorActive = value;
                    NotifyPropertyChanged(nameof(IsLoadingIndicatorActive));
                }
            }
        }

        private bool isLoadingItems = false;

        public bool IsLoadingItems
        {
            get
            {
                return isLoadingItems;
            }
            set
            {
                isLoadingItems = value;
                IsLoadingIndicatorActive = value;
            }
        }

        // This works for recycle bin as well as GetFileFromPathAsync/GetFolderFromPathAsync work
        // for file inside the recycle bin (but not on the recycle bin folder itself)
        public async Task LoadExtendedItemProperties(ListedItem item, uint thumbnailSize = 20)
        {
            await Task.Run(async () =>
            {
                if (item == null)
                {
                    return;
                }

                try
                {
                    await loadExtendedPropsSemaphore.WaitAsync(loadPropsCTS.Token);
                }
                catch (Exception ex) when (ex is OperationCanceledException || ex is ObjectDisposedException)
                {
                    return;
                }
                var wasSyncStatusLoaded = false;
                try
                {
                    if (item.PrimaryItemAttribute == StorageItemTypes.File)
                    {
                        var fileIconInfo = await LoadIconOverlayAsync(item.ItemPath, thumbnailSize);

                        await CoreApplication.MainView.ExecuteOnUIThreadAsync(async () =>
                        {
                            if (fileIconInfo.IconData != null && !item.IsLinkItem)
                            {
                                item.FileImage = await fileIconInfo.IconData.ToBitmapAsync();
                                item.LoadUnknownTypeGlyph = false;
                                item.LoadFileIcon = true;
                            }
                            item.IconOverlay = await fileIconInfo.OverlayData.ToBitmapAsync();
                        }, Windows.UI.Core.CoreDispatcherPriority.Low);
                        if (!item.IsShortcutItem && !item.IsHiddenItem)
                        {
                            StorageFile matchingStorageItem = await GetFileFromPathAsync(item.ItemPath);
                            if (matchingStorageItem != null)
                            {
                                if (!item.LoadFileIcon) // Loading icon from fulltrust process failed
                                {
                                    using (var Thumbnail = await matchingStorageItem.GetThumbnailAsync(ThumbnailMode.SingleItem, thumbnailSize, ThumbnailOptions.UseCurrentScale))
                                    {
                                        if (Thumbnail != null)
                                        {
                                            await CoreApplication.MainView.ExecuteOnUIThreadAsync(async () =>
                                            {
                                                item.FileImage = new BitmapImage();
                                                await item.FileImage.SetSourceAsync(Thumbnail);
                                                item.LoadUnknownTypeGlyph = false;
                                                item.LoadFileIcon = true;
                                            });
                                        }
                                    }
                                }

                                var syncStatus = await CheckCloudDriveSyncStatusAsync(matchingStorageItem);
                                await CoreApplication.MainView.ExecuteOnUIThreadAsync(() =>
                                {
                                    item.FolderRelativeId = matchingStorageItem.FolderRelativeId;
                                    item.ItemType = matchingStorageItem.DisplayType;
                                    item.SyncStatusUI = CloudDriveSyncStatusUI.FromCloudDriveSyncStatus(syncStatus);
                                }, Windows.UI.Core.CoreDispatcherPriority.Low);
                                wasSyncStatusLoaded = true;
                            }
                        }
                    }
                    else
                    {
                        var fileIconInfo = await LoadIconOverlayAsync(item.ItemPath, thumbnailSize);

                        await CoreApplication.MainView.ExecuteOnUIThreadAsync(async () =>
                        {
                            if (fileIconInfo.IconData != null && fileIconInfo.IsCustom) // Only set folder icon if it's a custom icon
                            {
                                item.FileImage = await fileIconInfo.IconData.ToBitmapAsync();
                                item.LoadUnknownTypeGlyph = false;
                                item.LoadFolderGlyph = false;
                                item.LoadFileIcon = true;
                            }
                            item.IconOverlay = await fileIconInfo.OverlayData.ToBitmapAsync();
                        }, Windows.UI.Core.CoreDispatcherPriority.Low);
                        if (!item.IsShortcutItem && !item.IsHiddenItem)
                        {
                            StorageFolder matchingStorageItem = await GetFolderFromPathAsync(item.ItemPath);
                            if (matchingStorageItem != null)
                            {
                                var syncStatus = await CheckCloudDriveSyncStatusAsync(matchingStorageItem);
                                await CoreApplication.MainView.ExecuteOnUIThreadAsync(() =>
                                {
                                    item.FolderRelativeId = matchingStorageItem.FolderRelativeId;
                                    item.ItemType = matchingStorageItem.DisplayType;
                                    item.SyncStatusUI = CloudDriveSyncStatusUI.FromCloudDriveSyncStatus(syncStatus);
                                    wasSyncStatusLoaded = true;
                                }, Windows.UI.Core.CoreDispatcherPriority.Low);
                            }
                        }
                    }
                }
                catch (Exception)
                {
                }
                finally
                {
                    if (!wasSyncStatusLoaded)
                    {
                        await CoreApplication.MainView.ExecuteOnUIThreadAsync(() =>
                        {
                            item.SyncStatusUI = new CloudDriveSyncStatusUI() { LoadSyncStatus = false }; // Reset cloud sync status icon
                        }, Windows.UI.Core.CoreDispatcherPriority.Low);
                    }
                    loadExtendedPropsSemaphore.Release();
                }
            });
        }

        public async Task<(byte[] IconData, byte[] OverlayData, bool IsCustom)> LoadIconOverlayAsync(string filePath, uint thumbnailSize)
        {
            if (Connection != null)
            {
                var value = new ValueSet();
                value.Add("Arguments", "GetIconOverlay");
                value.Add("filePath", filePath);
                value.Add("thumbnailSize", (int)thumbnailSize);
                var response = await Connection.SendMessageAsync(value);
                var hasCustomIcon = (response.Status == AppServiceResponseStatus.Success)
                    && response.Message.Get("HasCustomIcon", false);
                var icon = response.Message.Get("Icon", (string)null);
<<<<<<< HEAD
                if (!string.IsNullOrEmpty(icon))
                {
                    iconImage = new BitmapImage();
                    byte[] bitmapData = Convert.FromBase64String(icon);
                    using (var ms = new MemoryStream(bitmapData))
                    {
                        await iconImage.SetSourceAsync(ms.AsRandomAccessStream());
                    }
                }
                var overlay = response.Message.Get("Overlay", (string)null);
                if (!string.IsNullOrEmpty(overlay))
                {
                    overlayImage = new BitmapImage();
                    byte[] bitmapData = Convert.FromBase64String(overlay);
                    using (var ms = new MemoryStream(bitmapData))
                    {
                        await overlayImage.SetSourceAsync(ms.AsRandomAccessStream());
                    }
                }
                return (iconImage, overlayImage, hasCustomIcon);
=======
                var overlay = response.Message.Get("Overlay", (string)null);

                // BitmapImage can only be created on UI thread, so return raw data and create
                // BitmapImage later to prevent exceptions once SynchorizationContext lost
                return (icon == null ? null : Convert.FromBase64String(icon),
                    overlay == null ? null : Convert.FromBase64String(overlay),
                    hasCustomIcon);
>>>>>>> 45eb6503
            }
            return (null, null, false);
        }

        public void RefreshItems(string previousDir, bool useCache = true)
        {
            AddItemsToCollectionAsync(WorkingDirectory, previousDir, useCache);
        }

        public async void RapidAddItemsToCollectionAsync(string path, string previousDir, bool useCache = true)
        {
            AssociatedInstance.NavigationToolbar.CanRefresh = false;

            CancelLoadAndClearFiles();

            try
            {
                // Only one instance at a time should access this function
                // Wait here until the previous one has ended
                // If we're waiting and a new update request comes through
                // simply drop this instance
                await enumFolderSemaphore.WaitAsync(semaphoreCTS.Token);
            }
            catch (Exception ex) when (ex is OperationCanceledException || ex is ObjectDisposedException)
            {
                return;
            }

            try
            {
                // Drop all the other waiting instances
                semaphoreCTS.Cancel();
                semaphoreCTS.Dispose();
                semaphoreCTS = new CancellationTokenSource();

                IsLoadingItems = true;

                filesAndFolders.Clear();
                await CoreApplication.MainView.ExecuteOnUIThreadAsync(() =>
                {
                    FilesAndFolders.Clear();
                });

                Stopwatch stopwatch = new Stopwatch();
                stopwatch.Start();

                AssociatedInstance.NavigationToolbar.CanGoBack = AssociatedInstance.ContentFrame.CanGoBack;
                AssociatedInstance.NavigationToolbar.CanGoForward = AssociatedInstance.ContentFrame.CanGoForward;

                List<string> cacheResult = null;

                if (useCache)
                {
                    cacheResult = await Task.Run(async () =>
                    {
                        var sampler = new IntervalSampler(500);
                        CacheEntry cacheEntry;
                        try
                        {
                            cacheEntry = await fileListCache.ReadFileListFromCache(path, addFilesCTS.Token);
                        }
                        catch
                        {
                            cacheEntry = null;
                        }

                        if (cacheEntry != null)
                        {
                            for (var i = 0; i < cacheEntry.FileList.Count; i++)
                            {
                                filesAndFolders.Add(cacheEntry.FileList[i]);
                                if (addFilesCTS.IsCancellationRequested)
                                {
                                    break;
                                }

                                if (i == 32 || sampler.CheckNow())
                                {
                                    await OrderFilesAndFoldersAsync();
                                    await ApplyFilesAndFoldersChangesAsync();
                                }
                            }
                            return filesAndFolders.Select(i => i.ItemPath).ToList();
                        }
                        return null;
                    });
                }

                if (path.StartsWith(AppSettings.RecycleBinPath))
                {
                    // Recycle bin is special as files are enumerated by the fulltrust process
                    await EnumerateItemsFromSpecialFolderAsync(path);
                }
                else
                {
                    if (await EnumerateItemsFromStandardFolderAsync(path, cacheResult))
                    {
                        WatchForDirectoryChanges(path);
                    }
                }

                if (addFilesCTS.IsCancellationRequested)
                {
                    addFilesCTS.Dispose();
                    addFilesCTS = new CancellationTokenSource();
                    IsLoadingItems = false;
                    return;
                }

                await OrderFilesAndFoldersAsync();
                await ApplyFilesAndFoldersChangesAsync();

                stopwatch.Stop();
                Debug.WriteLine($"Loading of items in {path} completed in {stopwatch.ElapsedMilliseconds} milliseconds.\n");
                AssociatedInstance.NavigationToolbar.CanRefresh = true;
                IsLoadingItems = false;

                if (!string.IsNullOrWhiteSpace(previousDir))
                {
                    if (previousDir.Contains(path) && !previousDir.Contains("Shell:RecycleBinFolder"))
                    {
                        // Remove the WorkingDir from previous dir
                        previousDir = previousDir.Replace(path, string.Empty);

                        // Get previous dir name
                        if (previousDir.StartsWith('\\'))
                        {
                            previousDir = previousDir.Remove(0, 1);
                        }
                        if (previousDir.Contains('\\'))
                        {
                            previousDir = previousDir.Split('\\')[0];
                        }

                        // Get the first folder and combine it with WorkingDir
                        string folderToSelect = string.Format("{0}\\{1}", path, previousDir);

                        // Make sure we don't get double \\ in the path
                        folderToSelect = folderToSelect.Replace("\\\\", "\\");

                        if (folderToSelect.EndsWith('\\'))
                        {
                            folderToSelect = folderToSelect.Remove(folderToSelect.Length - 1, 1);
                        }

                        ListedItem itemToSelect = AssociatedInstance.FilesystemViewModel.FilesAndFolders.Where((item) => item.ItemPath == folderToSelect).FirstOrDefault();

                        if (itemToSelect != null)
                        {
                            AssociatedInstance.ContentPage.SetSelectedItemOnUi(itemToSelect);
                            AssociatedInstance.ContentPage.ScrollIntoView(itemToSelect);
                        }
                    }
                }
            }
            catch (ObjectDisposedException ex)
            {
                NLog.LogManager.GetCurrentClassLogger().Warn(ex, ex.Message);
            }
            finally
            {
                enumFolderSemaphore.Release();
            }
        }

        public void CloseWatcher()
        {
            if (aWatcherAction != null)
            {
                aWatcherAction?.Cancel();

                if (aWatcherAction.Status != AsyncStatus.Started)
                {
                    aWatcherAction = null;  // Prevent duplicate execution of this block
                    Debug.WriteLine("watcher canceled");
                    CancelIoEx(hWatchDir, IntPtr.Zero);
                    Debug.WriteLine("watcher handle closed");
                    CloseHandle(hWatchDir);
                }
            }
        }

        public async Task EnumerateItemsFromSpecialFolderAsync(string path)
        {
            ApplicationDataContainer localSettings = ApplicationData.Current.LocalSettings;
            string returnformat = Enum.Parse<TimeStyle>(localSettings.Values[Constants.LocalSettings.DateTimeFormat].ToString()) == TimeStyle.Application ? "D" : "g";
            shouldDisplayFileExtensions = App.AppSettings.ShowFileExtensions;

            CurrentFolder = new ListedItem(null, returnformat)
            {
                PrimaryItemAttribute = StorageItemTypes.Folder,
                ItemPropertiesInitialized = true,
                ItemName = ApplicationData.Current.LocalSettings.Values.Get("RecycleBin_Title", "Recycle Bin"),
                ItemDateModifiedReal = DateTimeOffset.Now, // Fake for now
                ItemDateCreatedReal = DateTimeOffset.MinValue, // Fake for now
                ItemType = "FileFolderListItem".GetLocalized(),
                LoadFolderGlyph = true,
                FileImage = null,
                LoadFileIcon = false,
                ItemPath = AppSettings.RecycleBinPath,
                LoadUnknownTypeGlyph = false,
                FileSize = null,
                FileSizeBytes = 0
            };

            if (Connection != null)
            {
                await Task.Run(async () =>
                {
                    var sampler = new IntervalSampler(500);
                    var value = new ValueSet();
                    value.Add("Arguments", "RecycleBin");
                    value.Add("action", "Enumerate");
                    // Send request to fulltrust process to enumerate recyclebin items
                    var (status, response) = await Connection.SendMessageWithRetryAsync(value, TimeSpan.FromSeconds(10));
                    // If the request was canceled return now
                    if (addFilesCTS.IsCancellationRequested)
                    {
                        return;
                    }
                    if (status == AppServiceResponseStatus.Success
                        && response.Message.ContainsKey("Enumerate"))
                    {
                        var folderContentsList = JsonConvert.DeserializeObject<List<ShellFileItem>>((string)response.Message["Enumerate"]);
                        for (int count = 0; count < folderContentsList.Count; count++)
                        {
                            var item = folderContentsList[count];
                            var listedItem = AddFileOrFolderFromShellFile(item, returnformat);
                            if (listedItem != null)
                            {
                                filesAndFolders.Add(listedItem);
                            }
                            if (count == 32 || sampler.CheckNow())
                            {
                                await OrderFilesAndFoldersAsync();
                                await ApplyFilesAndFoldersChangesAsync();
                            }
                        }
                    }
                });
            }
        }

        public async Task<bool> EnumerateItemsFromStandardFolderAsync(string path, List<string> skipItems)
        {
            // Flag to use FindFirstFileExFromApp or StorageFolder enumeration
            bool enumFromStorageFolder = false;

            var res = await FilesystemTasks.Wrap(() => StorageFolder.GetFolderFromPathAsync(path).AsTask());
            if (res)
            {
                rootFolder = res.Result;
            }
            else if (workingRoot != null)
            {
                if (currentStorageFolder == null)
                {
                    return false;
                }
                rootFolder = currentStorageFolder.Folder;
                enumFromStorageFolder = true;
            }
            else if (!CheckFolderAccessWithWin32(path)) // The folder is really inaccessible
            {
                if (res == FileSystemStatusCode.Unauthorized)
                {
                    //TODO: proper dialog
                    await DialogDisplayHelper.ShowDialogAsync(
                        "AccessDeniedDeleteDialog/Title".GetLocalized(),
                        "SubDirectoryAccessDenied".GetLocalized());
                    return false;
                }
                else if (res == FileSystemStatusCode.NotFound)
                {
                    await DialogDisplayHelper.ShowDialogAsync(
                        "FolderNotFoundDialog/Title".GetLocalized(),
                        "FolderNotFoundDialog/Text".GetLocalized());
                    return false;
                }
                else
                {
                    await DialogDisplayHelper.ShowDialogAsync("DriveUnpluggedDialog/Title".GetLocalized(), res.ErrorCode.ToString());
                    return false;
                }
            }

            ApplicationDataContainer localSettings = ApplicationData.Current.LocalSettings;
            string returnformat = Enum.Parse<TimeStyle>(localSettings.Values[Constants.LocalSettings.DateTimeFormat].ToString()) == TimeStyle.Application ? "D" : "g";
            shouldDisplayFileExtensions = App.AppSettings.ShowFileExtensions;

            if (await CheckBitlockerStatusAsync(rootFolder))
            {
                var bitlockerDialog = new Files.Dialogs.BitlockerDialog(Path.GetPathRoot(WorkingDirectory));
                var bitlockerResult = await bitlockerDialog.ShowAsync();
                if (bitlockerResult == ContentDialogResult.Primary)
                {
                    var userInput = bitlockerDialog.storedPasswordInput;
                    if (Connection != null)
                    {
                        var value = new ValueSet();
                        value.Add("Arguments", "Bitlocker");
                        value.Add("action", "Unlock");
                        value.Add("drive", Path.GetPathRoot(path));
                        value.Add("password", userInput);
                        await Connection.SendMessageAsync(value);

                        if (await CheckBitlockerStatusAsync(rootFolder))
                        {
                            // Drive is still locked
                            await DialogDisplayHelper.ShowDialogAsync("BitlockerInvalidPwDialog/Title".GetLocalized(), "BitlockerInvalidPwDialog/Text".GetLocalized());
                        }
                    }
                }
            }

            // Is folder synced to cloud storage?
            var syncStatus = await CheckCloudDriveSyncStatusAsync(rootFolder);
            AssociatedInstance.InstanceViewModel.IsPageTypeCloudDrive =
                syncStatus != CloudDriveSyncStatus.NotSynced && syncStatus != CloudDriveSyncStatus.Unknown;

            if (enumFromStorageFolder)
            {
                var basicProps = await rootFolder.GetBasicPropertiesAsync();
                var extraProps = await basicProps.RetrievePropertiesAsync(new [] {"System.DateCreated"});
                CurrentFolder = new ListedItem(rootFolder.FolderRelativeId, returnformat)
                {
                    PrimaryItemAttribute = StorageItemTypes.Folder,
                    ItemPropertiesInitialized = true,
                    ItemName = rootFolder.Name,
                    ItemDateModifiedReal = basicProps.DateModified,
                    ItemType = rootFolder.DisplayType,
                    LoadFolderGlyph = true,
                    FileImage = null,
                    LoadFileIcon = false,
                    ItemPath = string.IsNullOrEmpty(rootFolder.Path) ? currentStorageFolder.Path : rootFolder.Path,
                    LoadUnknownTypeGlyph = false,
                    FileSize = null,
                    FileSizeBytes = 0
                };
                if (DateTimeOffset.TryParse(extraProps["System.DateCreated"] as string, out var dateCreated))
                {
                    CurrentFolder.ItemDateCreatedReal = dateCreated;
                }
                await EnumFromStorageFolderAsync(path, skipItems);
                return true;
            }
            else
            {
                (IntPtr hFile, WIN32_FIND_DATA findData) = await Task.Run(() =>
                {
                    FINDEX_INFO_LEVELS findInfoLevel = FINDEX_INFO_LEVELS.FindExInfoBasic;
                    int additionalFlags = FIND_FIRST_EX_LARGE_FETCH;
                    IntPtr hFileTsk = FindFirstFileExFromApp(path + "\\*.*", findInfoLevel, out WIN32_FIND_DATA findDataTsk, FINDEX_SEARCH_OPS.FindExSearchNameMatch, IntPtr.Zero,
                        additionalFlags);
                    return (hFileTsk, findDataTsk);
                }).WithTimeoutAsync(TimeSpan.FromSeconds(5));

                var itemModifiedDate = DateTime.UtcNow;
                var itemCreatedDate = DateTime.MinValue;
                try
                {
                    FileTimeToSystemTime(ref findData.ftLastWriteTime, out var systemModifiedTimeOutput);
                    itemModifiedDate = new DateTime(
                        systemModifiedTimeOutput.Year, systemModifiedTimeOutput.Month, systemModifiedTimeOutput.Day,
                        systemModifiedTimeOutput.Hour, systemModifiedTimeOutput.Minute, systemModifiedTimeOutput.Second, systemModifiedTimeOutput.Milliseconds,
                        DateTimeKind.Utc);

                    FileTimeToSystemTime(ref findData.ftCreationTime, out SYSTEMTIME systemCreatedTimeOutput);
                    itemCreatedDate = new DateTime(
                        systemCreatedTimeOutput.Year, systemCreatedTimeOutput.Month, systemCreatedTimeOutput.Day,
                        systemCreatedTimeOutput.Hour, systemCreatedTimeOutput.Minute, systemCreatedTimeOutput.Second, systemCreatedTimeOutput.Milliseconds,
                        DateTimeKind.Utc);
                }
                catch (ArgumentException) { }

                bool isHidden = (((FileAttributes)findData.dwFileAttributes & FileAttributes.Hidden) == FileAttributes.Hidden);
                double opacity = 1;

                if (isHidden)
                {
                    opacity = 0.4;
                }

                CurrentFolder = new ListedItem(null, returnformat)
                {
                    PrimaryItemAttribute = StorageItemTypes.Folder,
                    ItemPropertiesInitialized = true,
                    ItemName = Path.GetFileName(path.TrimEnd('\\')),
                    ItemDateModifiedReal = itemModifiedDate,
                    ItemDateCreatedReal = itemCreatedDate,
                    ItemType = "FileFolderListItem".GetLocalized(),
                    LoadFolderGlyph = true,
                    FileImage = null,
                    IsHiddenItem = isHidden,
                    Opacity = opacity,
                    LoadFileIcon = false,
                    ItemPath = path,
                    LoadUnknownTypeGlyph = false,
                    FileSize = null,
                    FileSizeBytes = 0
                };

                var count = 0;
                if (hFile == IntPtr.Zero)
                {
                    await DialogDisplayHelper.ShowDialogAsync("DriveUnpluggedDialog/Title".GetLocalized(), "");
                    return false;
                }
                else if (hFile.ToInt64() == -1)
                {
                    await EnumFromStorageFolderAsync(path, skipItems);
                    return false;
                }
                else
                {
                    await Task.Run(async () =>
                    {
                        var hasNextFile = false;
                        var sampler = new IntervalSampler(500);
                        do
                        {
                            var itemPath = Path.Combine(path, findData.cFileName);
                            if (((FileAttributes)findData.dwFileAttributes & FileAttributes.System) != FileAttributes.System || !AppSettings.AreSystemItemsHidden)
                            {
                                if (((FileAttributes)findData.dwFileAttributes & FileAttributes.Hidden) != FileAttributes.Hidden || AppSettings.AreHiddenItemsVisible)
                                {
                                    if (((FileAttributes)findData.dwFileAttributes & FileAttributes.Directory) != FileAttributes.Directory)
                                    {
                                        var listedItem = await AddFile(findData, path, returnformat);
                                        if (listedItem != null)
                                        {
                                            if (skipItems?.Contains(listedItem.ItemPath) ?? false)
                                            {
                                                skipItems.Remove(listedItem.ItemPath);
                                            }
                                            else
                                            {
                                                filesAndFolders.Add(listedItem);
                                            }
                                            ++count;
                                        }
                                    }
                                    else if (((FileAttributes)findData.dwFileAttributes & FileAttributes.Directory) == FileAttributes.Directory)
                                    {
                                        if (findData.cFileName != "." && findData.cFileName != "..")
                                        {
                                            var listedItem = AddFolder(findData, path, returnformat);
                                            if (listedItem != null)
                                            {
                                                if (skipItems?.Contains(listedItem.ItemPath) ?? false)
                                                {
                                                    skipItems.Remove(listedItem.ItemPath);
                                                }
                                                else
                                                {
                                                    filesAndFolders.Add(listedItem);
                                                }
                                                ++count;
                                            }
                                        }
                                    }
                                }
                            }
                            if (addFilesCTS.IsCancellationRequested)
                            {
                                break;
                            }

                            hasNextFile = FindNextFile(hFile, out findData);
                            if (count == 32 || sampler.CheckNow())
                            {
                                await OrderFilesAndFoldersAsync();
                                await ApplyFilesAndFoldersChangesAsync();
                            }
                        } while (hasNextFile);
                    });

                    if (skipItems != null)
                    {
                        // remove invalid cache entries
                        var invalidEntries = filesAndFolders.Where(i => skipItems.Contains(i.ItemPath)).ToList();
                        foreach (var i in invalidEntries)
                        {
                            filesAndFolders.Remove(i);
                        }
                    }

                    if (!addFilesCTS.IsCancellationRequested)
                    {
                        await fileListCache.SaveFileListToCache(path, new CacheEntry
                        {
                            CurrentFolder = CurrentFolder,
                            // since filesAndFolders could be mutated, memory cache needs a copy of current list
                            FileList = filesAndFolders.ToList()
                        });
                    }
                    else
                    {
                        await fileListCache.SaveFileListToCache(path, null);
                    }

                    FindClose(hFile);

                    return true;
                }
            }
        }

        private async Task EnumFromStorageFolderAsync(string path, List<string> skipItems)
        {
            Stopwatch stopwatch = new Stopwatch();
            stopwatch.Start();

            ApplicationDataContainer localSettings = ApplicationData.Current.LocalSettings;
            string returnformat = Enum.Parse<TimeStyle>(localSettings.Values[Constants.LocalSettings.DateTimeFormat].ToString()) == TimeStyle.Application ? "D" : "g";
            shouldDisplayFileExtensions = App.AppSettings.ShowFileExtensions;

            uint count = 0;
            var sampler = new IntervalSampler(500);
            while (true)
            {
                IStorageItem item = null;
                try
                {
                    var results = await rootFolder.GetItemsAsync(count, 1);
                    item = results?.FirstOrDefault();
                    if (item == null)
                    {
                        break;
                    }
                }
                catch (NotImplementedException)
                {
                    break;
                }
                catch (Exception ex) when (
                    ex is UnauthorizedAccessException
                    || ex is FileNotFoundException
                    || (uint)ex.HResult == 0x80070490) // ERROR_NOT_FOUND
                {
                    ++count;
                    continue;
                }
                if (item.IsOfType(StorageItemTypes.Folder))
                {
                    var folder = await AddFolderAsync(item as StorageFolder, returnformat);
                    if (folder != null)
                    {
                        if (skipItems?.Contains(folder.ItemPath) ?? false)
                        {
                            skipItems.Remove(folder.ItemPath);
                        }
                        else
                        {
                            filesAndFolders.Add(folder);
                        }
                    }
                    ++count;
                }
                else
                {
                    var file = item as StorageFile;
                    var fileEntry = await AddFileAsync(file, returnformat, true);
                    if (fileEntry != null)
                    {
                        if (skipItems?.Contains(fileEntry.ItemPath) ?? false)
                        {
                            skipItems.Remove(fileEntry.ItemPath);
                        }
                        else
                        {
                            filesAndFolders.Add(fileEntry);
                        }
                    }
                    ++count;
                }
                if (addFilesCTS.IsCancellationRequested)
                {
                    break;
                }
                if (count == 32 || sampler.CheckNow())
                {
                    await OrderFilesAndFoldersAsync();
                    await ApplyFilesAndFoldersChangesAsync();
                }
            }

            if (skipItems != null)
            {
                // remove invalid cache entries
                var invalidEntries = filesAndFolders.Where(i => skipItems.Contains(i.ItemPath)).ToList();
                foreach (var i in invalidEntries)
                {
                    filesAndFolders.Remove(i);
                }
            }

            stopwatch.Stop();
            if (!addFilesCTS.IsCancellationRequested)
            {
                await SaveCurrentListToCacheAsync(path);
            }
            else
            {
                await fileListCache.SaveFileListToCache(path, null);
            }
            Debug.WriteLine($"Enumerating items in {path} (device) completed in {stopwatch.ElapsedMilliseconds} milliseconds.\n");
        }

        public static bool CheckFolderAccessWithWin32(string path)
        {
            FINDEX_INFO_LEVELS findInfoLevel = FINDEX_INFO_LEVELS.FindExInfoBasic;
            int additionalFlags = FIND_FIRST_EX_LARGE_FETCH;
            IntPtr hFileTsk = FindFirstFileExFromApp(path + "\\*.*", findInfoLevel, out WIN32_FIND_DATA findDataTsk, FINDEX_SEARCH_OPS.FindExSearchNameMatch, IntPtr.Zero,
                additionalFlags);
            if (hFileTsk.ToInt64() != -1)
            {
                FindClose(hFileTsk);
                return true;
            }
            return false;
        }

        public bool CheckFolderForHiddenAttribute(string path)
        {
            if (string.IsNullOrEmpty(path))
            {
                return false;
            }
            FINDEX_INFO_LEVELS findInfoLevel = FINDEX_INFO_LEVELS.FindExInfoBasic;
            int additionalFlags = FIND_FIRST_EX_LARGE_FETCH;
            IntPtr hFileTsk = FindFirstFileExFromApp(path + "\\*.*", findInfoLevel, out WIN32_FIND_DATA findDataTsk, FINDEX_SEARCH_OPS.FindExSearchNameMatch, IntPtr.Zero,
                additionalFlags);
            if (hFileTsk.ToInt64() == -1)
            {
                return false;
            }
            var isHidden = ((FileAttributes)findDataTsk.dwFileAttributes & FileAttributes.Hidden) == FileAttributes.Hidden;
            FindClose(hFileTsk);
            return isHidden;
        }

        private async Task<bool> CheckBitlockerStatusAsync(StorageFolder rootFolder)
        {
            if (rootFolder == null || rootFolder.Properties == null)
            {
                return false;
            }
            if (Path.IsPathRooted(WorkingDirectory) && Path.GetPathRoot(WorkingDirectory) == WorkingDirectory)
            {
                IDictionary<string, object> extraProperties = await rootFolder.Properties.RetrievePropertiesAsync(new string[] { "System.Volume.BitLockerProtection" });
                return (int?)extraProperties["System.Volume.BitLockerProtection"] == 6; // Drive is bitlocker protected and locked
            }
            return false;
        }

        private async Task<CloudDriveSyncStatus> CheckCloudDriveSyncStatusAsync(IStorageItem item)
        {
            int? syncStatus = null;
            if (item is StorageFile)
            {
                IDictionary<string, object> extraProperties = await ((StorageFile)item).Properties.RetrievePropertiesAsync(new string[] { "System.FilePlaceholderStatus" });
                syncStatus = (int?)(uint?)extraProperties["System.FilePlaceholderStatus"];
            }
            else if (item is StorageFolder)
            {
                IDictionary<string, object> extraProperties = await ((StorageFolder)item).Properties.RetrievePropertiesAsync(new string[] { "System.FilePlaceholderStatus", "System.FileOfflineAvailabilityStatus" });
                syncStatus = (int?)(uint?)extraProperties["System.FileOfflineAvailabilityStatus"];
                // If no FileOfflineAvailabilityStatus, check FilePlaceholderStatus
                syncStatus = syncStatus ?? (int?)(uint?)extraProperties["System.FilePlaceholderStatus"];
            }
            if (syncStatus == null || !Enum.IsDefined(typeof(CloudDriveSyncStatus), syncStatus))
            {
                return CloudDriveSyncStatus.Unknown;
            }
            return (CloudDriveSyncStatus)syncStatus;
        }

        private void WatchForDirectoryChanges(string path)
        {
            Debug.WriteLine("WatchForDirectoryChanges: {0}", path);
            hWatchDir = NativeFileOperationsHelper.CreateFileFromApp(path, 1, 1 | 2 | 4,
                IntPtr.Zero, 3, (uint)NativeFileOperationsHelper.File_Attributes.BackupSemantics | (uint)NativeFileOperationsHelper.File_Attributes.Overlapped, IntPtr.Zero);
            if (hWatchDir.ToInt64() == -1)
            {
                return;
            }

            var cts = new CancellationTokenSource();
            _ = Windows.System.Threading.ThreadPool.RunAsync((x) => ProcessOperationQueue(cts.Token));

            aWatcherAction = Windows.System.Threading.ThreadPool.RunAsync((x) =>
            {
                byte[] buff = new byte[4096];
                var rand = Guid.NewGuid();
                buff = new byte[4096];
                int notifyFilters = FILE_NOTIFY_CHANGE_DIR_NAME | FILE_NOTIFY_CHANGE_FILE_NAME;
                if (AssociatedInstance.InstanceViewModel.IsPageTypeCloudDrive)
                {
                    notifyFilters |= FILE_NOTIFY_CHANGE_ATTRIBUTES;
                }

                OVERLAPPED overlapped = new OVERLAPPED();
                overlapped.hEvent = CreateEvent(IntPtr.Zero, false, false, null);
                const uint INFINITE = 0xFFFFFFFF;

                while (x.Status != AsyncStatus.Canceled)
                {
                    unsafe
                    {
                        fixed (byte* pBuff = buff)
                        {
                            ref var notifyInformation = ref Unsafe.As<byte, FILE_NOTIFY_INFORMATION>(ref buff[0]);
                            if (x.Status != AsyncStatus.Canceled)
                            {
                                NativeDirectoryChangesHelper.ReadDirectoryChangesW(hWatchDir, pBuff,
                                4096, false,
                                notifyFilters, null,
                                ref overlapped, null);
                            }
                            else
                            {
                                break;
                            }

                            Debug.WriteLine("waiting: {0}", rand);
                            if (x.Status == AsyncStatus.Canceled)
                            {
                                break;
                            }
                            var rc = WaitForSingleObjectEx(overlapped.hEvent, INFINITE, true);
                            Debug.WriteLine("wait done: {0}", rand);

                            uint offset = 0;
                            ref var notifyInfo = ref Unsafe.As<byte, FILE_NOTIFY_INFORMATION>(ref buff[offset]);
                            if (x.Status == AsyncStatus.Canceled)
                            {
                                break;
                            }

                            do
                            {
                                notifyInfo = ref Unsafe.As<byte, FILE_NOTIFY_INFORMATION>(ref buff[offset]);
                                string FileName = null;
                                unsafe
                                {
                                    fixed (char* name = notifyInfo.FileName)
                                    {
                                        FileName = Path.Combine(path, new string(name, 0, (int)notifyInfo.FileNameLength / 2));
                                    }
                                }

                                uint action = notifyInfo.Action;

                                Debug.WriteLine("action: {0}", action);

                                operationQueue.Enqueue((action, FileName));

                                try
                                {
                                    operationSemaphore.Release();
                                }
                                catch (Exception)
                                {
                                    // Prevent semaphore handles exceeding
                                }

                                offset += notifyInfo.NextEntryOffset;
                            } while (notifyInfo.NextEntryOffset != 0 && x.Status != AsyncStatus.Canceled);

                            //ResetEvent(overlapped.hEvent);
                            Debug.WriteLine("Task running...");
                        }
                    }
                }
                CloseHandle(overlapped.hEvent);
                operationQueue.Clear();
                cts.Cancel();
                cts.Dispose();
                Debug.WriteLine("aWatcherAction done: {0}", rand);
            });

            Debug.WriteLine("Task exiting...");
        }

        private async void ProcessOperationQueue(CancellationToken cancellationToken)
        {
            ApplicationDataContainer localSettings = ApplicationData.Current.LocalSettings;
            string returnformat = Enum.Parse<TimeStyle>(localSettings.Values[Constants.LocalSettings.DateTimeFormat].ToString()) == TimeStyle.Application ? "D" : "g";

            const uint FILE_ACTION_ADDED = 0x00000001;
            const uint FILE_ACTION_REMOVED = 0x00000002;
            const uint FILE_ACTION_MODIFIED = 0x00000003;
            const uint FILE_ACTION_RENAMED_OLD_NAME = 0x00000004;
            const uint FILE_ACTION_RENAMED_NEW_NAME = 0x00000005;

            var sampler = new IntervalSampler(500);

            try
            {
                while (!cancellationToken.IsCancellationRequested)
                {
                    await operationSemaphore.WaitAsync(cancellationToken);
                    while (operationQueue.TryDequeue(out var operation))
                    {
                        if (cancellationToken.IsCancellationRequested) break;
                        try
                        {
                            switch (operation.Action)
                            {
                                case FILE_ACTION_ADDED:
                                case FILE_ACTION_RENAMED_NEW_NAME:
                                    await AddFileOrFolderAsync(operation.FileName, returnformat);
                                    break;

                                case FILE_ACTION_MODIFIED:
                                    await UpdateFileOrFolderAsync(operation.FileName);
                                    break;

                                case FILE_ACTION_REMOVED:
                                case FILE_ACTION_RENAMED_OLD_NAME:
                                    await RemoveFileOrFolderAsync(operation.FileName);
                                    break;
                            }
                        }
                        catch (Exception ex)
                        {
                            NLog.LogManager.GetCurrentClassLogger().Error(ex, ex.Message);
                        }

                        if (sampler.CheckNow())
                        {
                            await OrderFilesAndFoldersAsync();
                            await ApplyFilesAndFoldersChangesAsync();
                        }
                    }

                    await OrderFilesAndFoldersAsync();
                    await ApplyFilesAndFoldersChangesAsync();
                    await SaveCurrentListToCacheAsync(WorkingDirectory);
                }
            }
            catch
            {
                // Prevent disposed cancellation token
            }
        }

        public ListedItem AddFileOrFolderFromShellFile(ShellFileItem item, string dateReturnFormat = null)
        {
            if (dateReturnFormat == null)
            {
                ApplicationDataContainer localSettings = ApplicationData.Current.LocalSettings;
                dateReturnFormat = Enum.Parse<TimeStyle>(localSettings.Values[Constants.LocalSettings.DateTimeFormat].ToString()) == TimeStyle.Application ? "D" : "g";
            }

            if (item.IsFolder)
            {
                // Folder
                return new RecycleBinItem(null, dateReturnFormat)
                {
                    PrimaryItemAttribute = StorageItemTypes.Folder,
                    ItemName = item.FileName,
<<<<<<< HEAD
                    ItemDateModifiedReal = item.ModifiedDateDT,
                    ItemDateDeletedReal = item.RecycleDateDT,
=======
                    ItemDateModifiedReal = item.ModifiedDate,
                    ItemDateCreatedReal = item.CreatedDate,
                    ItemDateDeletedReal = item.RecycleDate,
>>>>>>> 45eb6503
                    ItemType = item.FileType,
                    IsHiddenItem = false,
                    Opacity = 1,
                    LoadFolderGlyph = true,
                    FileImage = null,
                    LoadFileIcon = false,
                    ItemPath = item.RecyclePath, // this is the true path on disk so other stuff can work as is
                    ItemOriginalPath = item.FilePath,
                    LoadUnknownTypeGlyph = false,
                    FileSize = null,
                    FileSizeBytes = 0,
                    //FolderTooltipText = tooltipString,
                };
            }
            else
            {
                // File
                string itemName;
                if (shouldDisplayFileExtensions && !item.FileName.EndsWith(".lnk") && !item.FileName.EndsWith(".url"))
                {
                    itemName = item.FileName; // never show extension for shortcuts
                }
                else
                {
                    if (item.FileName.StartsWith("."))
                    {
                        itemName = item.FileName; // Always show full name for dotfiles.
                    }
                    else
                    {
                        itemName = Path.GetFileNameWithoutExtension(item.FileName);
                    }
                }

                string itemFileExtension = null;
                if (item.FileName.Contains('.'))
                {
                    itemFileExtension = Path.GetExtension(item.FileName);
                }
                return new RecycleBinItem(null, dateReturnFormat)
                {
                    PrimaryItemAttribute = StorageItemTypes.File,
                    FileExtension = itemFileExtension,
                    LoadUnknownTypeGlyph = true,
                    FileImage = null,
                    LoadFileIcon = false,
                    LoadFolderGlyph = false,
                    IsHiddenItem = false,
                    Opacity = 1,
                    ItemName = itemName,
<<<<<<< HEAD
                    ItemDateModifiedReal = item.ModifiedDateDT,
                    ItemDateDeletedReal = item.RecycleDateDT,
=======
                    ItemDateModifiedReal = item.ModifiedDate,
                    ItemDateCreatedReal = item.CreatedDate,
                    ItemDateDeletedReal = item.RecycleDate,
>>>>>>> 45eb6503
                    ItemType = item.FileType,
                    ItemPath = item.RecyclePath, // this is the true path on disk so other stuff can work as is
                    ItemOriginalPath = item.FilePath,
                    FileSize = item.FileSize,
                    FileSizeBytes = (long)item.FileSizeBytes
                };
            }
        }

        private Task AddFileOrFolderAsync(ListedItem item)
        {
            filesAndFolders.Add(item);
            return Task.CompletedTask;
        }

        private async Task AddFileOrFolderAsync(string fileOrFolderPath, string dateReturnFormat)
        {
            FINDEX_INFO_LEVELS findInfoLevel = FINDEX_INFO_LEVELS.FindExInfoBasic;
            int additionalFlags = FIND_FIRST_EX_CASE_SENSITIVE;

            IntPtr hFile = FindFirstFileExFromApp(fileOrFolderPath, findInfoLevel, out WIN32_FIND_DATA findData, FINDEX_SEARCH_OPS.FindExSearchNameMatch, IntPtr.Zero,
                                                  additionalFlags);
            if (hFile.ToInt64() == -1)
            {
                // If we cannot find the file (probably since it doesn't exist anymore)
                // simply exit without adding it
                return;
            }

            FindClose(hFile);

            ListedItem listedItem = null;
            if ((findData.dwFileAttributes & 0x10) > 0) // FILE_ATTRIBUTE_DIRECTORY
            {
                listedItem = AddFolder(findData, Directory.GetParent(fileOrFolderPath).FullName, dateReturnFormat);
            }
            else
            {
                listedItem = await AddFile(findData, Directory.GetParent(fileOrFolderPath).FullName, dateReturnFormat);
            }

            if (listedItem != null)
            {
                filesAndFolders.Add(listedItem);
            }
        }

        private void UpdateDirectoryInfo()
        {
            if (AssociatedInstance.ContentPage != null)
            {
                if (filesAndFolders.Count == 1)
                {
                    AssociatedInstance.ContentPage.DirectoryPropertiesViewModel.DirectoryItemCount = $"{filesAndFolders.Count} {"ItemCount/Text".GetLocalized()}";
                }
                else
                {
                    AssociatedInstance.ContentPage.DirectoryPropertiesViewModel.DirectoryItemCount = $"{filesAndFolders.Count} {"ItemsCount/Text".GetLocalized()}";
                }
            }
        }

        private async Task UpdateFileOrFolderAsync(ListedItem item)
        {
            IStorageItem storageItem = null;
            if (item.PrimaryItemAttribute == StorageItemTypes.File)
            {
                storageItem = await StorageFile.GetFileFromPathAsync(item.ItemPath);
            }
            else if (item.PrimaryItemAttribute == StorageItemTypes.Folder)
            {
                storageItem = await StorageFolder.GetFolderFromPathAsync(item.ItemPath);
            }
            if (storageItem != null)
            {
                var syncStatus = await CheckCloudDriveSyncStatusAsync(storageItem);
                await CoreApplication.MainView.ExecuteOnUIThreadAsync(() =>
                {
                    item.SyncStatusUI = CloudDriveSyncStatusUI.FromCloudDriveSyncStatus(syncStatus);
                });
            }
        }

        private async Task UpdateFileOrFolderAsync(string path)
        {
            try
            {
                await enumFolderSemaphore.WaitAsync(semaphoreCTS.Token);
            }
            catch (Exception ex) when (ex is OperationCanceledException || ex is ObjectDisposedException)
            {
                return;
            }

            try
            {
                var matchingItem = filesAndFolders.FirstOrDefault(x => x.ItemPath.Equals(path));

                if (matchingItem != null)
                {
                    await UpdateFileOrFolderAsync(matchingItem);
                }
            }
            finally
            {
                enumFolderSemaphore.Release();
            }
        }

        private Task SaveCurrentListToCacheAsync(string path)
        {
            return fileListCache.SaveFileListToCache(path, new CacheEntry
            {
                CurrentFolder = CurrentFolder,
                // since filesAndFolders could be mutated, memory cache needs a copy of current list
                FileList = filesAndFolders.ToList()
            });
        }

        public async Task RemoveFileOrFolderAsync(ListedItem item)
        {
            filesAndFolders.Remove(item);
            await CoreApplication.MainView.ExecuteOnUIThreadAsync(() =>
            {
                App.JumpList.RemoveFolder(item.ItemPath);
            });
        }

        public async Task RemoveFileOrFolderAsync(string path)
        {
            try
            {
                await enumFolderSemaphore.WaitAsync(semaphoreCTS.Token);
            }
            catch (Exception ex) when (ex is OperationCanceledException || ex is ObjectDisposedException)
            {
                return;
            }

            try
            {
                var matchingItem = filesAndFolders.FirstOrDefault(x => x.ItemPath.Equals(path));

                if (matchingItem != null)
                {
                    await RemoveFileOrFolderAsync(matchingItem);
                }
            }
            finally
            {
                enumFolderSemaphore.Release();
            }
        }

        private ListedItem AddFolder(WIN32_FIND_DATA findData, string pathRoot, string dateReturnFormat)
        {
            if (addFilesCTS.IsCancellationRequested)
            {
                return null;
            }

            DateTime itemModifiedDate;
            DateTime itemCreatedDate;
            try
            {
                FileTimeToSystemTime(ref findData.ftLastWriteTime, out SYSTEMTIME systemModifiedTimeOutput);
                itemModifiedDate = new DateTime(
                    systemModifiedTimeOutput.Year, systemModifiedTimeOutput.Month, systemModifiedTimeOutput.Day,
                    systemModifiedTimeOutput.Hour, systemModifiedTimeOutput.Minute, systemModifiedTimeOutput.Second, systemModifiedTimeOutput.Milliseconds,
                    DateTimeKind.Utc);

                FileTimeToSystemTime(ref findData.ftCreationTime, out SYSTEMTIME systemCreatedTimeOutput);
                itemCreatedDate = new DateTime(
                    systemCreatedTimeOutput.Year, systemCreatedTimeOutput.Month, systemCreatedTimeOutput.Day,
                    systemCreatedTimeOutput.Hour, systemCreatedTimeOutput.Minute, systemCreatedTimeOutput.Second, systemCreatedTimeOutput.Milliseconds,
                    DateTimeKind.Utc);
            }
            catch (ArgumentException)
            {
                // Invalid date means invalid findData, do not add to list
                return null;
            }
            var itemPath = Path.Combine(pathRoot, findData.cFileName);

            bool isHidden = (((FileAttributes)findData.dwFileAttributes & FileAttributes.Hidden) == FileAttributes.Hidden);
            double opacity = 1;

            if (isHidden)
            {
                opacity = 0.4;
            }

            return new ListedItem(null, dateReturnFormat)
            {
                PrimaryItemAttribute = StorageItemTypes.Folder,
                ItemName = findData.cFileName,
                ItemDateModifiedReal = itemModifiedDate,
                ItemDateCreatedReal = itemCreatedDate,
                ItemType = "FileFolderListItem".GetLocalized(),
                LoadFolderGlyph = true,
                FileImage = null,
                IsHiddenItem = isHidden,
                Opacity = opacity,
                LoadFileIcon = false,
                ItemPath = itemPath,
                LoadUnknownTypeGlyph = false,
                FileSize = null,
                FileSizeBytes = 0,
                ContainsFilesOrFolders = CheckForFilesFolders(itemPath),
                //FolderTooltipText = tooltipString,
            };
        }

        private async Task<ListedItem> AddFile(WIN32_FIND_DATA findData, string pathRoot, string dateReturnFormat)
        {
            var itemPath = Path.Combine(pathRoot, findData.cFileName);

            string itemName;
            if (shouldDisplayFileExtensions && !findData.cFileName.EndsWith(".lnk") && !findData.cFileName.EndsWith(".url"))
            {
                itemName = findData.cFileName; // never show extension for shortcuts
            }
            else
            {
                if (findData.cFileName.StartsWith("."))
                {
                    itemName = findData.cFileName; // Always show full name for dotfiles.
                }
                else
                {
                    itemName = Path.GetFileNameWithoutExtension(itemPath);
                }
            }

            DateTime itemModifiedDate, itemCreatedDate, itemLastAccessDate;
            try
            {
                FileTimeToSystemTime(ref findData.ftLastWriteTime, out SYSTEMTIME systemModifiedDateOutput);
                itemModifiedDate = new DateTime(
                    systemModifiedDateOutput.Year, systemModifiedDateOutput.Month, systemModifiedDateOutput.Day,
                    systemModifiedDateOutput.Hour, systemModifiedDateOutput.Minute, systemModifiedDateOutput.Second, systemModifiedDateOutput.Milliseconds,
                    DateTimeKind.Utc);

                FileTimeToSystemTime(ref findData.ftCreationTime, out SYSTEMTIME systemCreatedDateOutput);
                itemCreatedDate = new DateTime(
                    systemCreatedDateOutput.Year, systemCreatedDateOutput.Month, systemCreatedDateOutput.Day,
                    systemCreatedDateOutput.Hour, systemCreatedDateOutput.Minute, systemCreatedDateOutput.Second, systemCreatedDateOutput.Milliseconds,
                    DateTimeKind.Utc);

                FileTimeToSystemTime(ref findData.ftLastAccessTime, out SYSTEMTIME systemLastAccessOutput);
                itemLastAccessDate = new DateTime(
                    systemLastAccessOutput.Year, systemLastAccessOutput.Month, systemLastAccessOutput.Day,
                    systemLastAccessOutput.Hour, systemLastAccessOutput.Minute, systemLastAccessOutput.Second, systemLastAccessOutput.Milliseconds,
                    DateTimeKind.Utc);
            }
            catch (ArgumentException)
            {
                // Invalid date means invalid findData, do not add to list
                return null;
            }

            long itemSizeBytes = findData.GetSize();
            var itemSize = ByteSize.FromBytes(itemSizeBytes).ToBinaryString().ConvertSizeAbbreviation();
            string itemType = "ItemTypeFile".GetLocalized();
            string itemFileExtension = null;

            if (findData.cFileName.Contains('.'))
            {
                itemFileExtension = Path.GetExtension(itemPath);
                itemType = $"{itemFileExtension.Trim('.')} {itemType}";
            }

            bool itemFolderImgVis = false;
            bool itemThumbnailImgVis;
            bool itemEmptyImgVis;

            itemEmptyImgVis = true;
            itemThumbnailImgVis = false;

            if (addFilesCTS.IsCancellationRequested)
            {
                return null;
            }
            if (findData.cFileName.EndsWith(".lnk") || findData.cFileName.EndsWith(".url"))
            {
                if (Connection != null)
                {
                    var response = await Connection.SendMessageAsync(new ValueSet()
                    {
                        { "Arguments", "FileOperation" },
                        { "fileop", "ParseLink" },
                        { "filepath", itemPath }
                    });
                    // If the request was canceled return now
                    if (addFilesCTS.IsCancellationRequested)
                    {
                        return null;
                    }
                    if (response.Status == AppServiceResponseStatus.Success
                        && response.Message.ContainsKey("TargetPath"))
                    {
                        var isUrl = findData.cFileName.EndsWith(".url");
                        string target = (string)response.Message["TargetPath"];
                        bool containsFilesOrFolders = false;

                        if ((bool)response.Message["IsFolder"])
                        {
                            containsFilesOrFolders = CheckForFilesFolders(target);
                        }

                        bool isHidden = (((FileAttributes)findData.dwFileAttributes & FileAttributes.Hidden) == FileAttributes.Hidden);
                        double opacity = 1;

                        if (isHidden)
                        {
                            opacity = 0.4;
                        }

                        return new ShortcutItem(null, dateReturnFormat)
                        {
                            PrimaryItemAttribute = (bool)response.Message["IsFolder"] ? StorageItemTypes.Folder : StorageItemTypes.File,
                            FileExtension = itemFileExtension,
                            IsHiddenItem = isHidden,
                            Opacity = opacity,
                            FileImage = null,
                            LoadFileIcon = !(bool)response.Message["IsFolder"] && itemThumbnailImgVis,
                            LoadUnknownTypeGlyph = !(bool)response.Message["IsFolder"] && !isUrl && itemEmptyImgVis,
                            LoadFolderGlyph = (bool)response.Message["IsFolder"],
                            ItemName = itemName,
                            ItemDateModifiedReal = itemModifiedDate,
                            ItemDateAccessedReal = itemLastAccessDate,
                            ItemDateCreatedReal = itemCreatedDate,
                            ItemType = isUrl ? "ShortcutWebLinkFileType".GetLocalized() : "ShortcutFileType".GetLocalized(),
                            ItemPath = itemPath,
                            FileSize = itemSize,
                            FileSizeBytes = itemSizeBytes,
                            TargetPath = target,
                            Arguments = (string)response.Message["Arguments"],
                            WorkingDirectory = (string)response.Message["WorkingDirectory"],
                            RunAsAdmin = (bool)response.Message["RunAsAdmin"],
                            IsUrl = isUrl,
                            ContainsFilesOrFolders = containsFilesOrFolders,
                        };
                    }
                }
            }
            else
            {
                bool isHidden = (((FileAttributes)findData.dwFileAttributes & FileAttributes.Hidden) == FileAttributes.Hidden);
                double opacity = 1;

                if (isHidden)
                {
                    opacity = 0.4;
                }

                return new ListedItem(null, dateReturnFormat)
                {
                    PrimaryItemAttribute = StorageItemTypes.File,
                    FileExtension = itemFileExtension,
                    LoadUnknownTypeGlyph = itemEmptyImgVis,
                    FileImage = null,
                    LoadFileIcon = itemThumbnailImgVis,
                    LoadFolderGlyph = itemFolderImgVis,
                    ItemName = itemName,
                    IsHiddenItem = isHidden,
                    Opacity = opacity,
                    ItemDateModifiedReal = itemModifiedDate,
                    ItemDateAccessedReal = itemLastAccessDate,
                    ItemDateCreatedReal = itemCreatedDate,
                    ItemType = itemType,
                    ItemPath = itemPath,
                    FileSize = itemSize,
                    FileSizeBytes = itemSizeBytes
                };
            }
            return null;
        }

        public void AddItemsToCollectionAsync(string path, string previousDir, bool useCache = true)
        {
            RapidAddItemsToCollectionAsync(path, previousDir, useCache);
        }

        private async Task<ListedItem> AddFolderAsync(StorageFolder folder, string dateReturnFormat)
        {
            var basicProperties = await folder.GetBasicPropertiesAsync();
            var extraProps = await basicProperties.RetrievePropertiesAsync(new[] { "System.DateCreated" });
            DateTimeOffset.TryParse(extraProps["System.DateCreated"] as string, out var dateCreated);
            if (!addFilesCTS.IsCancellationRequested)
            {
                return new ListedItem(folder.FolderRelativeId, dateReturnFormat)
                {
                    PrimaryItemAttribute = StorageItemTypes.Folder,
                    ItemName = folder.Name,
                    ItemDateModifiedReal = basicProperties.DateModified,
                    ItemDateCreatedReal = dateCreated,
                    ItemType = folder.DisplayType,
                    IsHiddenItem = false,
                    Opacity = 1,
                    LoadFolderGlyph = true,
                    FileImage = null,
                    LoadFileIcon = false,
                    ItemPath = string.IsNullOrEmpty(folder.Path) ? Path.Combine(currentStorageFolder.Path, folder.Name) : folder.Path,
                    LoadUnknownTypeGlyph = false,
                    FileSize = null,
                    FileSizeBytes = 0
                    //FolderTooltipText = tooltipString,
                };
            }
            return null;
        }

        private async Task<ListedItem> AddFileAsync(StorageFile file, string dateReturnFormat, bool suppressThumbnailLoading = false)
        {
            var basicProperties = await file.GetBasicPropertiesAsync();
            var extraProperties = await basicProperties.RetrievePropertiesAsync(new [] { "System.DateCreated" });
            // Display name does not include extension
            var itemName = string.IsNullOrEmpty(file.DisplayName) || shouldDisplayFileExtensions ?
                file.Name : file.DisplayName;
            var itemModifiedDate = basicProperties.DateModified;
            DateTimeOffset.TryParse(extraProperties["System.DateCreated"] as string, out var itemCreatedDate);
            var itemPath = string.IsNullOrEmpty(file.Path) ? Path.Combine(currentStorageFolder.Path, file.Name) : file.Path;
            var itemSize = ByteSize.FromBytes(basicProperties.Size).ToBinaryString().ConvertSizeAbbreviation();
            var itemSizeBytes = basicProperties.Size;
            var itemType = file.DisplayType;
            var itemFolderImgVis = false;
            var itemFileExtension = file.FileType;

            BitmapImage icon = new BitmapImage();
            bool itemThumbnailImgVis;
            bool itemEmptyImgVis;

            if (!(AssociatedInstance.ContentFrame.SourcePageType == typeof(GridViewBrowser)))
            {
                try
                {
                    var itemThumbnailImg = suppressThumbnailLoading ? null :
                        await file.GetThumbnailAsync(ThumbnailMode.ListView, 40, ThumbnailOptions.UseCurrentScale);
                    if (itemThumbnailImg != null)
                    {
                        itemEmptyImgVis = false;
                        itemThumbnailImgVis = true;
                        icon.DecodePixelWidth = 40;
                        icon.DecodePixelHeight = 40;
                        await icon.SetSourceAsync(itemThumbnailImg);
                    }
                    else
                    {
                        itemEmptyImgVis = true;
                        itemThumbnailImgVis = false;
                    }
                }
                catch
                {
                    itemEmptyImgVis = true;
                    itemThumbnailImgVis = false;
                    // Catch here to avoid crash
                }
            }
            else
            {
                try
                {
                    var itemThumbnailImg = suppressThumbnailLoading ? null :
                        await file.GetThumbnailAsync(ThumbnailMode.ListView, 80, ThumbnailOptions.UseCurrentScale);
                    if (itemThumbnailImg != null)
                    {
                        itemEmptyImgVis = false;
                        itemThumbnailImgVis = true;
                        icon.DecodePixelWidth = 80;
                        icon.DecodePixelHeight = 80;
                        await icon.SetSourceAsync(itemThumbnailImg);
                    }
                    else
                    {
                        itemEmptyImgVis = true;
                        itemThumbnailImgVis = false;
                    }
                }
                catch
                {
                    itemEmptyImgVis = true;
                    itemThumbnailImgVis = false;
                }
            }
            if (addFilesCTS.IsCancellationRequested)
            {
                return null;
            }

            if (file.Name.EndsWith(".lnk") || file.Name.EndsWith(".url"))
            {
                // This shouldn't happen, StorageFile api does not support shortcuts
                Debug.WriteLine("Something strange: StorageFile api returned a shortcut");
            }
            else
            {
                return new ListedItem(file.FolderRelativeId, dateReturnFormat)
                {
                    PrimaryItemAttribute = StorageItemTypes.File,
                    FileExtension = itemFileExtension,
                    IsHiddenItem = false,
                    Opacity = 1,
                    LoadUnknownTypeGlyph = itemEmptyImgVis,
                    FileImage = icon,
                    LoadFileIcon = itemThumbnailImgVis,
                    LoadFolderGlyph = itemFolderImgVis,
                    ItemName = itemName,
                    ItemDateModifiedReal = itemModifiedDate,
                    ItemDateCreatedReal = itemCreatedDate,
                    ItemType = itemType,
                    ItemPath = itemPath,
                    FileSize = itemSize,
                    FileSizeBytes = (long)itemSizeBytes,
                };
            }
            return null;
        }

        public async Task AddSearchResultsToCollection(ObservableCollection<ListedItem> searchItems, string currentSearchPath)
        {
            filesAndFolders.Clear();
            foreach (ListedItem li in searchItems)
            {
                filesAndFolders.Add(li);
            }
            await OrderFilesAndFoldersAsync();
            await ApplyFilesAndFoldersChangesAsync();
            WorkingDirectoryChanged($"{"SearchPagePathBoxOverrideText".GetLocalized()} {currentSearchPath}");
        }

        private void NotifyPropertyChanged([CallerMemberName] string propertyName = "")
        {
            if (propertyName.Equals("WorkingDirectory", StringComparison.OrdinalIgnoreCase))
            {
                WorkingDirectoryChanged();
            }
            PropertyChanged?.Invoke(this, new PropertyChangedEventArgs(propertyName));
        }

        public void Dispose()
        {
            CancelLoadAndClearFiles();
            addFilesCTS?.Dispose();
            semaphoreCTS?.Dispose();
            loadPropsCTS?.Dispose();
        }

        /// <summary>
        /// This function is used to determine whether or not a folder has any contents.
        /// </summary>
        /// <param name="targetPath">The path to the target folder</param>
        ///
        public bool CheckForFilesFolders(string targetPath)
        {
            FINDEX_INFO_LEVELS findInfoLevel = FINDEX_INFO_LEVELS.FindExInfoBasic;
            int additionalFlags = FIND_FIRST_EX_LARGE_FETCH;

            IntPtr hFile = FindFirstFileExFromApp(targetPath + "\\*.*", findInfoLevel, out WIN32_FIND_DATA _, FINDEX_SEARCH_OPS.FindExSearchNameMatch, IntPtr.Zero, additionalFlags);
            FindNextFile(hFile, out _);
            var result = FindNextFile(hFile, out _);
            FindClose(hFile);
            return result;
        }
    }

    public class WorkingDirectoryModifiedEventArgs : EventArgs
    {
        public string Path { get; set; }
    }
}<|MERGE_RESOLUTION|>--- conflicted
+++ resolved
@@ -859,28 +859,6 @@
                 var hasCustomIcon = (response.Status == AppServiceResponseStatus.Success)
                     && response.Message.Get("HasCustomIcon", false);
                 var icon = response.Message.Get("Icon", (string)null);
-<<<<<<< HEAD
-                if (!string.IsNullOrEmpty(icon))
-                {
-                    iconImage = new BitmapImage();
-                    byte[] bitmapData = Convert.FromBase64String(icon);
-                    using (var ms = new MemoryStream(bitmapData))
-                    {
-                        await iconImage.SetSourceAsync(ms.AsRandomAccessStream());
-                    }
-                }
-                var overlay = response.Message.Get("Overlay", (string)null);
-                if (!string.IsNullOrEmpty(overlay))
-                {
-                    overlayImage = new BitmapImage();
-                    byte[] bitmapData = Convert.FromBase64String(overlay);
-                    using (var ms = new MemoryStream(bitmapData))
-                    {
-                        await overlayImage.SetSourceAsync(ms.AsRandomAccessStream());
-                    }
-                }
-                return (iconImage, overlayImage, hasCustomIcon);
-=======
                 var overlay = response.Message.Get("Overlay", (string)null);
 
                 // BitmapImage can only be created on UI thread, so return raw data and create
@@ -888,7 +866,6 @@
                 return (icon == null ? null : Convert.FromBase64String(icon),
                     overlay == null ? null : Convert.FromBase64String(overlay),
                     hasCustomIcon);
->>>>>>> 45eb6503
             }
             return (null, null, false);
         }
@@ -1752,14 +1729,9 @@
                 {
                     PrimaryItemAttribute = StorageItemTypes.Folder,
                     ItemName = item.FileName,
-<<<<<<< HEAD
                     ItemDateModifiedReal = item.ModifiedDateDT,
+                    ItemDateCreatedReal = item.CreatedDateDT,
                     ItemDateDeletedReal = item.RecycleDateDT,
-=======
-                    ItemDateModifiedReal = item.ModifiedDate,
-                    ItemDateCreatedReal = item.CreatedDate,
-                    ItemDateDeletedReal = item.RecycleDate,
->>>>>>> 45eb6503
                     ItemType = item.FileType,
                     IsHiddenItem = false,
                     Opacity = 1,
@@ -1810,14 +1782,9 @@
                     IsHiddenItem = false,
                     Opacity = 1,
                     ItemName = itemName,
-<<<<<<< HEAD
                     ItemDateModifiedReal = item.ModifiedDateDT,
+                    ItemDateCreatedReal = item.CreatedDateDT,
                     ItemDateDeletedReal = item.RecycleDateDT,
-=======
-                    ItemDateModifiedReal = item.ModifiedDate,
-                    ItemDateCreatedReal = item.CreatedDate,
-                    ItemDateDeletedReal = item.RecycleDate,
->>>>>>> 45eb6503
                     ItemType = item.FileType,
                     ItemPath = item.RecyclePath, // this is the true path on disk so other stuff can work as is
                     ItemOriginalPath = item.FilePath,
