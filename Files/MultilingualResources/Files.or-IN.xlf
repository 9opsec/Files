﻿<?xml version="1.0" encoding="utf-8"?>
<xliff version="1.2" xmlns="urn:oasis:names:tc:xliff:document:1.2" xmlns:xsi="http://www.w3.org/2001/XMLSchema-instance" xsi:schemaLocation="urn:oasis:names:tc:xliff:document:1.2 xliff-core-1.2-transitional.xsd">
  <file datatype="xml" source-language="en-US" target-language="or-IN" original="FILES/STRINGS/EN-US/RESOURCES.RESW" tool-id="MultilingualAppToolkit" product-name="n/a" product-version="n/a" build-num="n/a">
    <header>
      <tool tool-id="MultilingualAppToolkit" tool-name="Multilingual App Toolkit" tool-version="4.0.6915.0" tool-company="Microsoft" />
    </header>
    <body>
      <group id="FILES/STRINGS/EN-US/RESOURCES.RESW" datatype="resx">
        <trans-unit id="ConfirmDeleteDialog.Title" translate="yes" xml:space="preserve">
          <source>Delete Item(s)</source>
          <target state="translated">ଆଇଟମ୍(ଗୁଡିକ) ବିଲୋପ କର</target>
        </trans-unit>
        <trans-unit id="ConfirmDeleteDialogCancelButton.Content" translate="yes" xml:space="preserve">
          <source>Cancel</source>
          <target state="translated">ବାତିଲ୍ କର</target>
        </trans-unit>
        <trans-unit id="ConfirmDeleteDialogDeleteButton.Content" translate="yes" xml:space="preserve">
          <source>Delete</source>
          <target state="translated">ବିଲୋପ କର</target>
        </trans-unit>
        <trans-unit id="ConfirmDeleteDialogHeader.Text" translate="yes" xml:space="preserve">
          <source>Are you sure you want to delete the selected item(s)?</source>
          <target state="translated">ଆପଣ ନିଶ୍ଚିତ କି ଆପଣ ମନୋନୀତ ଆଇଟମ୍(ଗୁଡିକ) ବିଲୋପ କରିବାକୁ ଚାହୁଁଛନ୍ତି କି?</target>
        </trans-unit>
        <trans-unit id="ConfirmDeleteDialogPermanentlyDeleteCheckBox.Content" translate="yes" xml:space="preserve">
          <source>Permanently delete</source>
          <target state="translated">ସ୍ଥାୟୀ ଭାବରେ ବିଲୋପ କର</target>
        </trans-unit>
        <trans-unit id="SideBarOpenInNewTab.Text" translate="yes" xml:space="preserve">
          <source>Open in new tab</source>
          <target state="translated">ନୂଆ ଟ୍ୟାବରେ ଖୋଲ</target>
        </trans-unit>
        <trans-unit id="SideBarOpenInNewWindow.Text" translate="yes" xml:space="preserve">
          <source>Open in new window</source>
          <target state="translated">ନୂଆ ୱିଣ୍ଡୋରେ ଖୋଲ</target>
        </trans-unit>
        <trans-unit id="ExtractFilesDialog.Title" translate="yes" xml:space="preserve">
          <source>Extract Compressed Archive</source>
          <target state="translated">ସଙ୍କୋଚିତ ଅଭିଲେଖାଗାର ବାହାର କରନ୍ତୁ</target>
        </trans-unit>
        <trans-unit id="ExtractFilesDialog.CloseButtonText" translate="yes" xml:space="preserve">
          <source>Cancel</source>
          <target state="translated">ବାତିଲ୍ କର</target>
        </trans-unit>
        <trans-unit id="ExtractFilesDialog.PrimaryButtonText" translate="yes" xml:space="preserve">
          <source>Extract</source>
          <target state="translated">ବାହାର କର</target>
        </trans-unit>
        <trans-unit id="NavigationToolbarNewTab.Text" translate="yes" xml:space="preserve">
          <source>New Tab</source>
          <target state="translated">ନୂତନ ଟ୍ୟାବ୍</target>
        </trans-unit>
        <trans-unit id="NavigationToolbarNewWindow.Text" translate="yes" xml:space="preserve">
          <source>New Window</source>
          <target state="translated">ନୂତନ ୱିଣ୍ଡୋ</target>
        </trans-unit>
        <trans-unit id="ModernNavigationToolbaNewFolder.Text" translate="yes" xml:space="preserve">
          <source>Folder</source>
          <target state="translated">ଫୋଲ୍ଡର</target>
        </trans-unit>
        <trans-unit id="ModernNavigationToolbaNewBitmapImage.Text" translate="yes" xml:space="preserve">
          <source>Bitmap Image</source>
          <target state="translated">ବିଟମ୍ୟାପ୍ ପ୍ରତିଛବି</target>
        </trans-unit>
        <trans-unit id="ModernNavigationToolbaNewTextDocument.Text" translate="yes" xml:space="preserve">
          <source>Text Document</source>
          <target state="translated">ପାଠ୍ୟ ଦସ୍ତାବେଜ</target>
        </trans-unit>
        <trans-unit id="NavigationToolbarCopyPath.Text" translate="yes" xml:space="preserve">
          <source>Copy Path</source>
          <target state="translated">ପଥ କପି କରନ୍ତୁ</target>
        </trans-unit>
        <trans-unit id="NavigationToolbarPaste.Text" translate="yes" xml:space="preserve">
          <source>Paste</source>
          <target state="translated">ଲେପନ କର</target>
        </trans-unit>
        <trans-unit id="SidebarDrives" translate="yes" xml:space="preserve">
          <source>Drives</source>
          <target state="translated">ଡ୍ରାଇଭଗୁଡ଼ିକ</target>
        </trans-unit>
        <trans-unit id="nameColumn.Header" translate="yes" xml:space="preserve">
          <source>Name</source>
          <target state="translated">ନାମ</target>
        </trans-unit>
        <trans-unit id="dateColumn.Header" translate="yes" xml:space="preserve">
          <source>Date modified</source>
          <target state="translated">ତାରିଖ ସଂଶୋଧିତ</target>
        </trans-unit>
        <trans-unit id="typeColumn.Header" translate="yes" xml:space="preserve">
          <source>Type</source>
          <target state="translated">ପ୍ରକାର</target>
        </trans-unit>
        <trans-unit id="sizeColumn.Header" translate="yes" xml:space="preserve">
          <source>Size</source>
          <target state="translated">ଆକାର</target>
        </trans-unit>
        <trans-unit id="NavigationToolbarOpenInTerminal.Text" translate="yes" xml:space="preserve">
          <source>Open in Terminal...</source>
          <target state="translated">ଟର୍ମିନାଲ୍ ରେ ଖୋଲ ...</target>
        </trans-unit>
        <trans-unit id="PropertiesCreated.Text" translate="yes" xml:space="preserve">
          <source>Created:</source>
          <target state="translated">ସୃଷ୍ଟି:</target>
        </trans-unit>
        <trans-unit id="PropertiesItemFileName.PlaceholderText" translate="yes" xml:space="preserve">
          <source>Item Name</source>
          <target state="translated">ଆଇଟମ୍ ନାମ</target>
        </trans-unit>
        <trans-unit id="ExtractFilesDialogDescription.Text" translate="yes" xml:space="preserve">
          <source>Pick a location to extract this compressed archive to. You'll need to stay in the current folder until we're done. A new tab will open up with the extracted items.</source>
          <target state="translated">ଏହି ସଙ୍କୋଚିତ ଅଭିଲେଖକୁ ବାହାର କରିବା ପାଇଁ ଏକ ସ୍ଥାନ ବାଛନ୍ତୁ | ଆମେ ଶେଷ ନହେବା ପର୍ଯ୍ୟନ୍ତ ଆପଣଙ୍କୁ ସାମ୍ପ୍ରତିକ ଫୋଲ୍ଡରରେ ରହିବାକୁ ପଡିବ | ବାହାର କରାଯାଇଥିବା ଆଇଟମ୍ ସହିତ ଏକ ନୂତନ ଟ୍ୟାବ୍ ଖୋଲିବ |</target>
        </trans-unit>
        <trans-unit id="ExtractFilesDialogBrowseButton.Content" translate="yes" xml:space="preserve">
          <source>Browse</source>
          <target state="translated">ବ୍ରାଉଜ୍ କର</target>
        </trans-unit>
        <trans-unit id="PropertiesItemPath.Text" translate="yes" xml:space="preserve">
          <source>Path:</source>
          <target state="translated">ପଥ:</target>
        </trans-unit>
        <trans-unit id="PropertiesItemSize.Text" translate="yes" xml:space="preserve">
          <source>Size:</source>
          <target state="translated">ଆକାର:</target>
        </trans-unit>
        <trans-unit id="ErrorDialogThisActionCannotBeDone" translate="yes" xml:space="preserve">
          <source>This action cannot be done</source>
          <target state="translated">ଏହି କାର୍ଯ୍ୟ କରାଯାଇପାରିବ ନାହିଁ</target>
        </trans-unit>
        <trans-unit id="ErrorDialogTheDestinationFolder" translate="yes" xml:space="preserve">
          <source>The destination folder</source>
          <target state="translated">ଗନ୍ତବ୍ୟସ୍ଥଳ ଫୋଲ୍ଡର</target>
        </trans-unit>
        <trans-unit id="ErrorDialogIsASubfolder" translate="yes" xml:space="preserve">
          <source>is a subfolder of the source folder</source>
          <target state="translated">ଉତ୍ସ ଫୋଲ୍ଡରର ଏକ ସବ୍ଫୋଲ୍ଡର୍ ଅଟେ</target>
        </trans-unit>
        <trans-unit id="ErrorDialogSkip" translate="yes" xml:space="preserve">
          <source>Skip</source>
          <target state="translated">ଛାଡିଦିଅ</target>
        </trans-unit>
        <trans-unit id="ErrorDialogCancel" translate="yes" xml:space="preserve">
          <source>Cancel</source>
          <target state="translated">ବାତିଲ୍ କର</target>
        </trans-unit>
        <trans-unit id="PropertiesItemType.Text" translate="yes" xml:space="preserve">
          <source>Item type:</source>
          <target state="translated">ଆଇଟମ୍ ପ୍ରକାର:</target>
        </trans-unit>
        <trans-unit id="StatusBarControlSelectAll.Text" translate="yes" xml:space="preserve">
          <source>Select All</source>
          <target state="translated">ସବୁ ବାଛ</target>
        </trans-unit>
        <trans-unit id="StatusBarControlInvertSelection.Text" translate="yes" xml:space="preserve">
          <source>Invert Selection</source>
          <target state="translated">ଓଲଟା ଚୟନ</target>
        </trans-unit>
        <trans-unit id="StatusBarControlClearSelection.Text" translate="yes" xml:space="preserve">
          <source>Clear Selection</source>
          <target state="translated">ଚୟନ ସଫା କରନ୍ତୁ</target>
        </trans-unit>
        <trans-unit id="StatusBarControlListView.Text" translate="yes" xml:space="preserve">
          <source>List View</source>
          <target state="translated">ତାଲିକା ଭ୍ୟୁ</target>
        </trans-unit>
        <trans-unit id="PropertiesModified.Text" translate="yes" xml:space="preserve">
          <source>Modified:</source>
          <target state="translated">ପରିବର୍ତ୍ତିତ:</target>
        </trans-unit>
        <trans-unit id="PropertiesAccessed.Text" translate="yes" xml:space="preserve">
          <source>Accessed:</source>
          <target state="translated">ଉପଲବ୍ଧିତ:</target>
        </trans-unit>
        <trans-unit id="PropertiesOwner.Text" translate="yes" xml:space="preserve">
          <source>Owner:</source>
          <target state="translated">ମାଲିକ:</target>
        </trans-unit>
        <trans-unit id="RecentItemClearAll.Text" translate="yes" xml:space="preserve">
          <source>Clear all items</source>
          <target state="translated">ସମସ୍ତ ଆଇଟମ୍ ଅପସାରଣ କର</target>
        </trans-unit>
        <trans-unit id="NavigationToolbarVisiblePath.PlaceholderText" translate="yes" xml:space="preserve">
          <source>Enter a path</source>
          <target state="translated">ଏକ ପଥ ପ୍ରବେଶ କରନ୍ତୁ</target>
        </trans-unit>
        <trans-unit id="NavigationToolbarSearchReigon.PlaceholderText" translate="yes" xml:space="preserve">
          <source>Search</source>
          <target state="translated">ସନ୍ଧାନ କର</target>
        </trans-unit>
        <trans-unit id="RecentItemDescription.Text" translate="yes" xml:space="preserve">
          <source>Files and folders you've previously accessed will show up here</source>
          <target state="translated">ଆପଣ ପୂର୍ବରୁ ଉପଲବ୍ଧ କରିଥିବା ଫାଇଲ ଏବଂ ଫୋଲ୍ଡରଗୁଡ଼ିକ ଏଠାରେ ଦେଖାଯିବ |</target>
        </trans-unit>
        <trans-unit id="RecentItemOpenFileLocation.Text" translate="yes" xml:space="preserve">
          <source>Open file location</source>
          <target state="translated">ଫାଇଲ୍ ଅବସ୍ଥାନ ଖୋଲନ୍ତୁ</target>
        </trans-unit>
        <trans-unit id="RecentItemRemove.Text" translate="yes" xml:space="preserve">
          <source>Remove this item</source>
          <target state="translated">ଏହି ଆଇଟମ୍ ଅପସାରଣ କରନ୍ତୁ</target>
        </trans-unit>
        <trans-unit id="RecentItems.Text" translate="yes" xml:space="preserve">
          <source>Recent items</source>
          <target state="translated">ସାମ୍ପ୍ରତିକ ଆଇଟମଗୁଡ଼ିକ</target>
        </trans-unit>
        <trans-unit id="SettingsAboutAppName.Text" translate="yes" xml:space="preserve">
          <source>Files UWP</source>
          <target state="needs-review-translation">Files UWP</target>
          <note from="MultilingualUpdate" priority="2">Resource is marked as 'Needs review' since the Source and target were the same value.</note>
        </trans-unit>
        <trans-unit id="SettingsAboutLicense.Text" translate="yes" xml:space="preserve">
          <source>License: </source>
          <target state="translated">ଲାଇସେନ୍ସ: </target>
        </trans-unit>
        <trans-unit id="SettingsAboutSpecialThanks.Text" translate="yes" xml:space="preserve">
          <source>Special thanks to:</source>
          <target state="translated">ବିଶେଷ ଧନ୍ୟବାଦ:</target>
        </trans-unit>
        <trans-unit id="SettingsAboutSubmitFeedback.Text" translate="yes" xml:space="preserve">
          <source>Submit Feedback</source>
          <target state="translated">ମତାମତ ଦାଖଲ କରନ୍ତୁ</target>
        </trans-unit>
        <trans-unit id="SettingsAboutSubmitFeedbackDescription.Text" translate="yes" xml:space="preserve">
          <source>Send the developers an issue report with more information</source>
          <target state="translated">ଅଧିକ ସୂଚନା ସହିତ ବିକାଶକାରୀଙ୍କୁ ଏକ ଇସୁ ରିପୋର୍ଟ ପଠାନ୍ତୁ</target>
        </trans-unit>
        <trans-unit id="SettingsAboutThirdPartyLicenses.Text" translate="yes" xml:space="preserve">
          <source>Third Party Licenses</source>
          <target state="translated">ତୃତୀୟ ପକ୍ଷ ଲାଇସେନ୍ସ</target>
        </trans-unit>
        <trans-unit id="SettingsAboutTitle.Text" translate="yes" xml:space="preserve">
          <source>About</source>
          <target state="translated">ବିଷୟରେ</target>
        </trans-unit>
        <trans-unit id="SettingsAboutWebsite.Text" translate="yes" xml:space="preserve">
          <source>Website: </source>
          <target state="translated">ୱେବସାଇଟ୍: </target>
        </trans-unit>
        <trans-unit id="SettingsAppearanceAcrylicSidebar.Text" translate="yes" xml:space="preserve">
          <source>Acrylic sidebar</source>
          <target state="translated">ଆକ୍ରିଲିକ୍ ସାଇଡବାର୍</target>
        </trans-unit>
        <trans-unit id="SettingsAppearanceDateFormat.Text" translate="yes" xml:space="preserve">
          <source>Date format</source>
          <target state="translated">ତାରିଖ ଫର୍ମାଟ୍</target>
        </trans-unit>
        <trans-unit id="SettingsAppearanceTheme.Text" translate="yes" xml:space="preserve">
          <source>App theme</source>
          <target state="translated">ଆପ୍ ଥିମ୍</target>
        </trans-unit>
        <trans-unit id="SettingsAppearanceTitle.Text" translate="yes" xml:space="preserve">
          <source>Appearance</source>
          <target state="translated">ରୂପ</target>
        </trans-unit>
        <trans-unit id="SettingsFilesAndFoldersShowDriveLetters.Text" translate="yes" xml:space="preserve">
          <source>Show drive letters</source>
          <target state="translated">ଡ୍ରାଇଭ୍ ଅକ୍ଷରଗୁଡିକ ଦେଖାନ୍ତୁ</target>
        </trans-unit>
        <trans-unit id="SettingsFilesAndFoldersShowFileExtensions.Text" translate="yes" xml:space="preserve">
          <source>Show extensions for known file types</source>
          <target state="translated">ଜଣାଶୁଣା ଫାଇଲ୍ ପ୍ରକାର ପାଇଁ ବିସ୍ତୃତକରଣ ଦେଖାନ୍ତୁ</target>
        </trans-unit>
        <trans-unit id="SettingsFilesAndFoldersShowHiddenFiles.Text" translate="yes" xml:space="preserve">
          <source>Show hidden files, folders, and drives</source>
          <target state="translated">ଲୁକ୍କାୟିତ ଫାଇଲ, ଫୋଲ୍ଡର ଏବଂ ଡ୍ରାଇଭଗୁଡ଼ିକ ଦେଖାନ୍ତୁ</target>
        </trans-unit>
        <trans-unit id="SettingsFilesAndFoldersTitle.Text" translate="yes" xml:space="preserve">
          <source>Files and Folders</source>
          <target state="translated">ଫାଇଲ୍ ଏବଂ ଫୋଲ୍ଡରଗୁଡ଼ିକ</target>
        </trans-unit>
        <trans-unit id="SettingsExperimentalDoubleTapToRenameFiles.Text" translate="yes" xml:space="preserve">
          <source>Double tap to rename files</source>
          <target state="translated">ଫାଇଲଗୁଡିକର ନାମ ପରିବର୍ତ୍ତନ କରିବାକୁ ଦୁଇଥର ଟ୍ୟାପ୍ କରନ୍ତୁ</target>
        </trans-unit>
        <trans-unit id="SettingsExperimentalTitle.Text" translate="yes" xml:space="preserve">
          <source>Experimental</source>
          <target state="translated">ପରୀକ୍ଷାମୂଳକ</target>
        </trans-unit>
        <trans-unit id="SettingsPageHeader.Text" translate="yes" xml:space="preserve">
          <source>Settings</source>
          <target state="translated">ସେଟିଂସମୂହ</target>
        </trans-unit>
        <trans-unit id="SettingsNavAbout.Content" translate="yes" xml:space="preserve">
          <source>About</source>
          <target state="translated">ବିଷୟରେ</target>
        </trans-unit>
        <trans-unit id="SettingsNavAppearance.Content" translate="yes" xml:space="preserve">
          <source>Appearance</source>
          <target state="translated">ରୂପ</target>
        </trans-unit>
        <trans-unit id="SettingsNavExperimental.Content" translate="yes" xml:space="preserve">
          <source>Experimental</source>
          <target state="translated">ପରୀକ୍ଷାମୂଳକ</target>
        </trans-unit>
        <trans-unit id="SettingsNavFilesAndFolders.Content" translate="yes" xml:space="preserve">
          <source>Files and Folders</source>
          <target state="translated">ଫାଇଲ୍ ଏବଂ ଫୋଲ୍ଡରଗୁଡ଼ିକ</target>
        </trans-unit>
        <trans-unit id="SettingsNavOnStartup.Content" translate="yes" xml:space="preserve">
          <source>On Startup</source>
          <target state="translated">ଆରମ୍ଭ ରେ</target>
        </trans-unit>
        <trans-unit id="SettingsNavPreferences.Content" translate="yes" xml:space="preserve">
          <source>Preferences</source>
          <target state="translated">ପସନ୍ଦ</target>
        </trans-unit>
        <trans-unit id="SettingsNavSearch.PlaceholderText" translate="yes" xml:space="preserve">
          <source>Search</source>
          <target state="translated">ସନ୍ଧାନ କର</target>
        </trans-unit>
        <trans-unit id="SettingsExperimentalDescription.Text" translate="yes" xml:space="preserve">
          <source>WARNING: EXPERIMENTAL FEATURES AHEAD!</source>
          <target state="translated">ଚେତାବନୀ: ପରୀକ୍ଷାମୂଳକ ବୈଶିଷ୍ଟ୍ୟଗୁଡିକ!</target>
        </trans-unit>
        <trans-unit id="SettingsOnStartupContinueWhereYouLeftOff.Content" translate="yes" xml:space="preserve">
          <source>Continue where you left off</source>
          <target state="translated">ଯେଉଁଠାରେ ଛାଡିଛନ୍ତି ଜାରି ରଖନ୍ତୁ</target>
        </trans-unit>
        <trans-unit id="SettingsOnStartupOpenANewTab.Content" translate="yes" xml:space="preserve">
          <source>Open a new tab</source>
          <target state="translated">ଏକ ନୂତନ ଟ୍ୟାବ୍ ଖୋଲ</target>
        </trans-unit>
        <trans-unit id="SettingsOnStartupOpenASpecificPage.Content" translate="yes" xml:space="preserve">
          <source>Open a specific page or pages</source>
          <target state="needs-review-translation">ଏକ ନିର୍ଦ୍ଦିଷ୍ଟ ପୃଷ୍ଠା ଖୋଲ</target>
          <note from="MultilingualUpdate" annotates="source" priority="2">Please verify the translation’s accuracy as the source string was updated after it was translated.</note>
        </trans-unit>
        <trans-unit id="SettingsOnStartupTitle.Text" translate="yes" xml:space="preserve">
          <source>On Startup</source>
          <target state="translated">ଆରମ୍ଭ ରେ</target>
        </trans-unit>
        <trans-unit id="SettingsPreferencesPinOneDrive.Text" translate="yes" xml:space="preserve">
          <source>Pin OneDrive to the sidebar</source>
          <target state="translated">ୱାନଡ୍ରାଇଭ କୁ ସାଇଡବାରରେ ପିନ୍ କର</target>
        </trans-unit>
        <trans-unit id="SettingsExperimentalRecycleBin.Text" translate="yes" xml:space="preserve">
          <source>Enable Recycle Bin support</source>
          <target state="translated">ରିସାଇକ୍ଲବିନ୍ ସମର୍ଥନ ସକ୍ଷମ କରନ୍ତୁ</target>
        </trans-unit>
        <trans-unit id="SettingsShowFileOwnerInProperties.Text" translate="yes" xml:space="preserve">
          <source>Show Owner in properties</source>
          <target state="translated">ଗୁଣଧର୍ମରେ ମାଲିକ ଦେଖାନ୍ତୁ</target>
        </trans-unit>
        <trans-unit id="SettingsPreferencesShowConfirmDeleteDialog.Text" translate="yes" xml:space="preserve">
          <source>Show a confirmation dialog when deleting files or folders</source>
          <target state="translated">ଫାଇଲ୍ କିମ୍ବା ଫୋଲ୍ଡର୍ ଡିଲିଟ୍ କରିବା ସମୟରେ ଏକ ନିଶ୍ଚିତକରଣ ସଂଳାପ ଦେଖାନ୍ତୁ</target>
        </trans-unit>
        <trans-unit id="SettingsPreferencesTerminalApplications.Text" translate="yes" xml:space="preserve">
          <source>Terminal Applications</source>
          <target state="translated">ଟର୍ମିନାଲ୍ ଆପ୍ଲିକେସନଗୁଡ଼ିକ</target>
        </trans-unit>
        <trans-unit id="SettingsPreferencesTitle.Text" translate="yes" xml:space="preserve">
          <source>Preferences</source>
          <target state="translated">ପସନ୍ଦ</target>
        </trans-unit>
        <trans-unit id="SidebarDesktop" translate="yes" xml:space="preserve">
          <source>Desktop</source>
          <target state="translated">ଡେସ୍କଟପ୍</target>
        </trans-unit>
        <trans-unit id="SidebarDocuments" translate="yes" xml:space="preserve">
          <source>Documents</source>
          <target state="translated">ଦସ୍ତାବେଜଗୁଡିକ</target>
        </trans-unit>
        <trans-unit id="SidebarDownloads" translate="yes" xml:space="preserve">
          <source>Downloads</source>
          <target state="translated">ଡାଉନଲୋଡଗୁଡ଼ିକ</target>
        </trans-unit>
        <trans-unit id="SidebarHome" translate="yes" xml:space="preserve">
          <source>Home</source>
          <target state="translated">ଘର</target>
        </trans-unit>
        <trans-unit id="SidebarMusic" translate="yes" xml:space="preserve">
          <source>Music</source>
          <target state="translated">ସଙ୍ଗୀତ</target>
        </trans-unit>
        <trans-unit id="SidebarPictures" translate="yes" xml:space="preserve">
          <source>Pictures</source>
          <target state="translated">ଛବିଗୁଡିକ</target>
        </trans-unit>
        <trans-unit id="SideBarUnpinFromSideBar.Text" translate="yes" xml:space="preserve">
          <source>Unpin from Sidebar</source>
          <target state="translated">ସାଇଡ୍ ବାର୍ ରୁ ଅନ୍ପିନ୍ କରନ୍ତୁ</target>
        </trans-unit>
        <trans-unit id="SidebarVideos" translate="yes" xml:space="preserve">
          <source>Videos</source>
          <target state="translated">ଚଳଚ୍ଚିତ୍ରଗୁଡିକ</target>
        </trans-unit>
        <trans-unit id="SidebarSettings.Text" translate="yes" xml:space="preserve">
          <source>Settings</source>
          <target state="translated">ସେଟିଂସମୂହ</target>
        </trans-unit>
        <trans-unit id="BaseLayoutContextFlyoutSortBy.Text" translate="yes" xml:space="preserve">
          <source>Sort by</source>
          <target state="translated">ଦ୍ୱାରା କ୍ରମ</target>
        </trans-unit>
        <trans-unit id="BaseLayoutContextFlyoutSortByName.Text" translate="yes" xml:space="preserve">
          <source>Name</source>
          <target state="translated">ନାମ</target>
        </trans-unit>
        <trans-unit id="BaseLayoutContextFlyoutSortByDate.Text" translate="yes" xml:space="preserve">
          <source>Date modified</source>
          <target state="translated">ତାରିଖ ସଂଶୋଧିତ</target>
        </trans-unit>
        <trans-unit id="BaseLayoutContextFlyoutSortByType.Text" translate="yes" xml:space="preserve">
          <source>Type</source>
          <target state="translated">ପ୍ରକାର</target>
        </trans-unit>
        <trans-unit id="BaseLayoutContextFlyoutSortBySize.Text" translate="yes" xml:space="preserve">
          <source>Size</source>
          <target state="translated">ଆକାର</target>
        </trans-unit>
        <trans-unit id="BaseLayoutContextFlyoutSortByAscending.Text" translate="yes" xml:space="preserve">
          <source>Ascending</source>
          <target state="translated">ଆରୋହଣ</target>
        </trans-unit>
        <trans-unit id="BaseLayoutContextFlyoutSortByDescending.Text" translate="yes" xml:space="preserve">
          <source>Descending</source>
          <target state="translated">ଅବତରଣ</target>
        </trans-unit>
        <trans-unit id="BaseLayoutContextFlyoutRefresh.Text" translate="yes" xml:space="preserve">
          <source>Refresh</source>
          <target state="translated">ସତେଜ କର</target>
        </trans-unit>
        <trans-unit id="BaseLayoutContextFlyoutPaste.Text" translate="yes" xml:space="preserve">
          <source>Paste</source>
          <target state="translated">ଲେପନ କର</target>
        </trans-unit>
        <trans-unit id="BaseLayoutContextFlyoutOpenInTerminal.Text" translate="yes" xml:space="preserve">
          <source>Open in Terminal...</source>
          <target state="translated">ଟର୍ମିନାଲ୍ ରେ ଖୋଲ ...</target>
        </trans-unit>
        <trans-unit id="PropertiesItemMD5Hash.Text" translate="yes" xml:space="preserve">
          <source>MD5Hash:</source>
          <target state="translated">MD5ହ୍ୟାସ୍:</target>
        </trans-unit>
        <trans-unit id="BaseLayoutContextFlyoutNew.Text" translate="yes" xml:space="preserve">
          <source>New</source>
          <target state="translated">ନୂତନ</target>
        </trans-unit>
        <trans-unit id="BaseLayoutContextFlyoutNewFolder.Text" translate="yes" xml:space="preserve">
          <source>Folder</source>
          <target state="translated">ଫୋଲ୍ଡର</target>
        </trans-unit>
        <trans-unit id="BaseLayoutContextFlyoutNewBitmapImage.Text" translate="yes" xml:space="preserve">
          <source>Bitmap Image</source>
          <target state="translated">ବିଟମ୍ୟାପ୍ ପ୍ରତିଛବି</target>
        </trans-unit>
        <trans-unit id="BaseLayoutContextFlyoutNewTextDocument.Text" translate="yes" xml:space="preserve">
          <source>Text Document</source>
          <target state="translated">ପାଠ୍ୟ ଦସ୍ତାବେଜ</target>
        </trans-unit>
        <trans-unit id="BaseLayoutContextFlyoutPropertiesFolder.Text" translate="yes" xml:space="preserve">
          <source>Properties</source>
          <target state="translated">ଗୁଣଧର୍ମ</target>
        </trans-unit>
        <trans-unit id="BaseLayoutItemContextFlyoutExtract.Text" translate="yes" xml:space="preserve">
          <source>Extract</source>
          <target state="translated">ବାହାର କର</target>
        </trans-unit>
        <trans-unit id="BaseLayoutItemContextFlyoutOpenItem.Text" translate="yes" xml:space="preserve">
          <source>Open</source>
          <target state="translated">ଖୋଲ</target>
        </trans-unit>
        <trans-unit id="BaseLayoutItemContextFlyoutOpenInNewTab.Text" translate="yes" xml:space="preserve">
          <source>Open in new tab</source>
          <target state="translated">ନୂଆ ଟ୍ୟାବରେ ଖୋଲ</target>
        </trans-unit>
        <trans-unit id="BaseLayoutItemContextFlyoutOpenInNewWindow.Text" translate="yes" xml:space="preserve">
          <source>Open in new window</source>
          <target state="translated">ନୂଆ ୱିଣ୍ଡୋରେ ଖୋଲ</target>
        </trans-unit>
        <trans-unit id="BaseLayoutItemContextFlyoutSetAsDesktopBackground.Text" translate="yes" xml:space="preserve">
          <source>Set as desktop background</source>
          <target state="translated">ଡେସ୍କଟପ୍ ପୃଷ୍ଠଭୂମି ଭାବରେ ଚୟନ କରନ୍ତୁ</target>
        </trans-unit>
        <trans-unit id="BaseLayoutItemContextFlyoutShare.Text" translate="yes" xml:space="preserve">
          <source>Share</source>
          <target state="translated">ଅଂଶୀଦାର କର</target>
        </trans-unit>
        <trans-unit id="BaseLayoutItemContextFlyoutCut.Text" translate="yes" xml:space="preserve">
          <source>Cut</source>
          <target state="translated">କାଟ</target>
        </trans-unit>
        <trans-unit id="BaseLayoutItemContextFlyoutCopy.Text" translate="yes" xml:space="preserve">
          <source>Copy</source>
          <target state="translated">କପି କର</target>
        </trans-unit>
        <trans-unit id="BaseLayoutItemContextFlyoutDelete.Text" translate="yes" xml:space="preserve">
          <source>Delete</source>
          <target state="translated">ବିଲୋପ କର</target>
        </trans-unit>
        <trans-unit id="BaseLayoutItemContextFlyoutRename.Text" translate="yes" xml:space="preserve">
          <source>Rename</source>
          <target state="translated">ନାମ ପରିବର୍ତ୍ତନ କର</target>
        </trans-unit>
        <trans-unit id="BaseLayoutItemContextFlyoutPinToSidebar.Text" translate="yes" xml:space="preserve">
          <source>Pin to sidebar</source>
          <target state="translated">ସାଇଡବାରରେ ପିନ୍ କର</target>
        </trans-unit>
        <trans-unit id="BaseLayoutItemContextFlyoutProperties.Text" translate="yes" xml:space="preserve">
          <source>Properties</source>
          <target state="translated">ଗୁଣଧର୍ମ</target>
        </trans-unit>
        <trans-unit id="BaseLayoutItemContextFlyoutQuickLook.Text" translate="yes" xml:space="preserve">
          <source>QuickLook</source>
          <target state="needs-review-translation">QuickLook</target>
          <note from="MultilingualUpdate" priority="2">Resource is marked as 'Needs review' since the Source and target were the same value.</note>
        </trans-unit>
        <trans-unit id="WelcomeDialog.Title" translate="yes" xml:space="preserve">
          <source>Welcome to Files</source>
          <target state="translated">Files UWP କୁ ସ୍ଵାଗତ</target>
        </trans-unit>
        <trans-unit id="WelcomeDialog.PrimaryButtonText" translate="yes" xml:space="preserve">
          <source>Grant Permission</source>
          <target state="translated">ଅନୁମତି ଅନୁଦାନ</target>
        </trans-unit>
        <trans-unit id="WelcomeDialogTextBlock.Text" translate="yes" xml:space="preserve">
          <source>To get started, you'll need to grant us permission to display your files. This will open a Settings page where you can grant us this permission. You'll need to reopen the app once completed. </source>
          <target state="translated">ଆରମ୍ଭ କରିବାକୁ, ତୁମେ ଫାଇଲଗୁଡିକ ପ୍ରଦର୍ଶନ କରିବାକୁ ଆମକୁ ଅନୁମତି ଦେବାକୁ ପଡିବ | ଏହା ଏକ ସେଟିଂସମୂହ ପୃଷ୍ଠା ଖୋଲିବ ଯେଉଁଠାରେ ଆପଣ ଆମକୁ ଏହି ଅନୁମତି ଦେଇପାରିବେ | ଥରେ ସାରିବା ପରେ ଆପଣଙ୍କୁ ଆପ୍ ଖୋଲିବାକୁ ପଡିବ |</target>
        </trans-unit>
        <trans-unit id="FileFolderListItem" translate="yes" xml:space="preserve">
          <source>File folder</source>
          <target state="translated">ଫାଇଲ୍ ଫୋଲ୍ଡର୍</target>
        </trans-unit>
        <trans-unit id="ItemTypeFile" translate="yes" xml:space="preserve">
          <source>File</source>
          <target state="translated">ଫାଇଲ୍ ଫୋଲ୍ଡର୍</target>
        </trans-unit>
        <trans-unit id="RenameDialog.Title" translate="yes" xml:space="preserve">
          <source>Enter an item name</source>
          <target state="translated">ଏକ ଆଇଟମ୍ ନାମ ପ୍ରବେଶ କରନ୍ତୁ</target>
        </trans-unit>
        <trans-unit id="RenameDialogInputText.PlaceholderText" translate="yes" xml:space="preserve">
          <source>Enter an item name without an extension</source>
          <target state="translated">ଏକ ବିସ୍ତୃତକରଣ ବିନା ଏକ ଆଇଟମ୍ ନାମ ପ୍ରବେଶ କରନ୍ତୁ</target>
        </trans-unit>
        <trans-unit id="RenameDialog.PrimaryButtonText" translate="yes" xml:space="preserve">
          <source>Set Name</source>
          <target state="translated">ନାମ ଚୟନ କର</target>
        </trans-unit>
        <trans-unit id="RenameDialog.SecondaryButtonText" translate="yes" xml:space="preserve">
          <source>Cancel</source>
          <target state="translated">ବାତିଲ୍ କର</target>
        </trans-unit>
        <trans-unit id="NewTab" translate="yes" xml:space="preserve">
          <source>New tab</source>
          <target state="translated">ନୂତନ ଟ୍ୟାବ୍</target>
        </trans-unit>
        <trans-unit id="SystemTheme" translate="yes" xml:space="preserve">
          <source>Windows default</source>
          <target state="translated">ୱିଣ୍ଡୋଜ୍ ଡିଫଲ୍ଟ</target>
        </trans-unit>
        <trans-unit id="LightTheme" translate="yes" xml:space="preserve">
          <source>Light</source>
          <target state="translated">ଆଲୋକ</target>
        </trans-unit>
        <trans-unit id="DarkTheme" translate="yes" xml:space="preserve">
          <source>Dark</source>
          <target state="translated">ଅନ୍ଧାର</target>
        </trans-unit>
        <trans-unit id="ApplicationTimeStye" translate="yes" xml:space="preserve">
          <source>Application</source>
          <target state="translated">ଆପ୍ଲିକେସନ</target>
        </trans-unit>
        <trans-unit id="SystemTimeStye" translate="yes" xml:space="preserve">
          <source>System</source>
          <target state="translated">ସିଷ୍ଟମ୍</target>
        </trans-unit>
        <trans-unit id="NewFolder" translate="yes" xml:space="preserve">
          <source>New Folder</source>
          <target state="translated">ନୂତନ ଫୋଲ୍ଡର</target>
        </trans-unit>
        <trans-unit id="NewTextDocument" translate="yes" xml:space="preserve">
          <source>New Text Document</source>
          <target state="translated">ନୂତନ ପାଠ୍ୟ ଦସ୍ତାବେଜ</target>
        </trans-unit>
        <trans-unit id="NewBitmapImage" translate="yes" xml:space="preserve">
          <source>New Bitmap Image</source>
          <target state="translated">ନୂତନ ବିଟମ୍ୟାପ୍ ପ୍ରତିଛବି</target>
        </trans-unit>
        <trans-unit id="EmptyFolder.Text" translate="yes" xml:space="preserve">
          <source>This folder is empty.</source>
          <target state="translated">ଏହି ଫୋଲ୍ଡରଟି ଖାଲି ଅଛି |</target>
        </trans-unit>
        <trans-unit id="NavBackButton.ToolTipService.ToolTip" translate="yes" xml:space="preserve">
          <source>Back (Alt + Left Arrow)</source>
          <target state="translated">ପଛକୁ (Alt + Left Arrow)</target>
        </trans-unit>
        <trans-unit id="NavForwardButton.ToolTipService.ToolTip" translate="yes" xml:space="preserve">
          <source>Forward (Alt + Right Arrow)</source>
          <target state="translated">ଆଗକୁ (Alt + Right Arrow)</target>
        </trans-unit>
        <trans-unit id="NavUpButton.ToolTipService.ToolTip" translate="yes" xml:space="preserve">
          <source>Up (Alt + Up Arrow)</source>
          <target state="translated">ଉପରକୁ (Alt + Up Arrow)</target>
        </trans-unit>
        <trans-unit id="NavRefreshButton.ToolTipService.ToolTip" translate="yes" xml:space="preserve">
          <source>Refresh (F5)</source>
          <target state="translated">ସତେଜ କର (F5)</target>
        </trans-unit>
        <trans-unit id="NavNewItemButton.ToolTipService.ToolTip" translate="yes" xml:space="preserve">
          <source>Create a new item (Ctrl + Shift + N)</source>
          <target state="translated">ଏକ ନୂତନ ଆଇଟମ୍ ସୃଷ୍ଟି କରନ୍ତୁ (Ctrl + Shift + N)</target>
        </trans-unit>
        <trans-unit id="NavSearchButton.ToolTipService.ToolTip" translate="yes" xml:space="preserve">
          <source>Search</source>
          <target state="translated">ସନ୍ଧାନ କର</target>
        </trans-unit>
        <trans-unit id="NavMoreButton.ToolTipService.ToolTip" translate="yes" xml:space="preserve">
          <source>More options</source>
          <target state="translated">ଅଧିକ ବିକଳ୍ପ</target>
        </trans-unit>
        <trans-unit id="PropertiesTitle" translate="yes" xml:space="preserve">
          <source>Properties</source>
          <target state="translated">ଗୁଣଧର୍ମ</target>
        </trans-unit>
        <trans-unit id="PropertiesAttributes.Text" translate="yes" xml:space="preserve">
          <source>Attributes:</source>
          <target state="translated">ଗୁଣଗୁଡିକ:</target>
        </trans-unit>
        <trans-unit id="PropertiesTitleSecondary.Text" translate="yes" xml:space="preserve">
          <source>Properties</source>
          <target state="translated">ଗୁଣଧର୍ମ</target>
        </trans-unit>
        <trans-unit id="SettingsPreferencesTerminalApplicationsSampleProfiles.ToolTipService.ToolTip" translate="yes" xml:space="preserve">
          <source>View sample profiles</source>
          <target state="translated">ନମୁନା ପ୍ରୋଫାଇଲ୍ ଦେଖନ୍ତୁ</target>
        </trans-unit>
        <trans-unit id="ItemAlreadyExistsDialogContent" translate="yes" xml:space="preserve">
          <source>An item with this name already exists in this directory.</source>
          <target state="translated">ଏହି ନାମ ସହିତ ଏକ ଆଇଟମ୍ ଏହି ଡିରେକ୍ଟୋରୀରେ ପୂର୍ବରୁ ବିଦ୍ୟମାନ ଅଛି |</target>
        </trans-unit>
        <trans-unit id="ItemAlreadyExistsDialogPrimaryButtonText" translate="yes" xml:space="preserve">
          <source>Generate new name</source>
          <target state="translated">ନୂତନ ନାମ ସୃଷ୍ଟି କରନ୍ତୁ</target>
        </trans-unit>
        <trans-unit id="ItemAlreadyExistsDialogSecondaryButtonText" translate="yes" xml:space="preserve">
          <source>Replace existing item</source>
          <target state="translated">ବିଦ୍ୟମାନ ଆଇଟମ୍ ବଦଳାନ୍ତୁ</target>
        </trans-unit>
        <trans-unit id="ItemAlreadyExistsDialogTitle" translate="yes" xml:space="preserve">
          <source>Item already exists</source>
          <target state="translated">ଆଇଟମ୍ ପୂର୍ବରୁ ବିଦ୍ୟମାନ ଅଛି</target>
        </trans-unit>
        <trans-unit id="BaseLayoutItemContextFlyoutSetAsLockscreenBackground.Text" translate="yes" xml:space="preserve">
          <source>Set as lockscreen background</source>
          <target state="translated">ଲକ୍ସ୍କ୍ରିନ୍ ପୃଷ୍ଠଭୂମି ଭାବରେ ଚୟନ କରନ୍ତୁ</target>
        </trans-unit>
        <trans-unit id="StatusBarControlGridViewLarge.Text" translate="yes" xml:space="preserve">
          <source>Grid View (Large)</source>
          <target state="translated">ଗ୍ରୀଡ୍ ଭ୍ୟୁ (ବଡ଼)</target>
        </trans-unit>
        <trans-unit id="StatusBarControlGridViewMedium.Text" translate="yes" xml:space="preserve">
          <source>Grid View (Medium)</source>
          <target state="translated">ଗ୍ରୀଡ୍ ଭ୍ୟୁ (ମଧ୍ୟମ)</target>
        </trans-unit>
        <trans-unit id="StatusBarControlGridViewSmall.Text" translate="yes" xml:space="preserve">
          <source>Grid View (Small)</source>
          <target state="translated">ଗ୍ରୀଡ୍ ଭ୍ୟୁ (ଛୋଟ)</target>
        </trans-unit>
        <trans-unit id="StatusBarControlTilesView.Text" translate="yes" xml:space="preserve">
          <source>Tiles View</source>
          <target state="translated">ଟାଇଲ୍ସ ଭ୍ୟୁ</target>
        </trans-unit>
        <trans-unit id="PropertiesDialogOKButton.Content" translate="yes" xml:space="preserve">
          <source>OK</source>
          <target state="translated">ଠିକ୍ ଅଛି</target>
        </trans-unit>
        <trans-unit id="AccessDeniedDeleteDialog.Text" translate="yes" xml:space="preserve">
          <source>We weren't able to delete this item</source>
          <target state="translated">ଆମେ ଏହି ଆଇଟମ୍ ବିଲୋପ କରିବାକୁ ସମର୍ଥ ହେଲୁ ନାହିଁ</target>
        </trans-unit>
        <trans-unit id="AccessDeniedDeleteDialog.Title" translate="yes" xml:space="preserve">
          <source>Access Denied</source>
          <target state="translated">ଉପଲବ୍ଧି ନିଷେଧ</target>
        </trans-unit>
        <trans-unit id="DriveUnpluggedDialog.Text" translate="yes" xml:space="preserve">
          <source>Please insert the necessary drive to access this item.</source>
          <target state="translated">ଏହି ଆଇଟମକୁ ଉପଲବ୍ଧି କରିବାକୁ ଦୟାକରି ଆବଶ୍ୟକ ଡ୍ରାଇଭ ସନ୍ନିବେଶ କରନ୍ତୁ |</target>
        </trans-unit>
        <trans-unit id="DriveUnpluggedDialog.Title" translate="yes" xml:space="preserve">
          <source>Drive Unplugged</source>
          <target state="translated">ଡ୍ରାଇଭ୍ ଅନ୍ ପ୍ଲଗ୍ ହୋଇଛି</target>
        </trans-unit>
        <trans-unit id="FileNotFoundDialog.Text" translate="yes" xml:space="preserve">
          <source>The file you are attempting to access may have been moved or deleted.</source>
          <target state="translated">ଆପଣ ଉପଲବ୍ଧ କରିବାକୁ ଚେଷ୍ଟା କରୁଥିବା ଫାଇଲଟି ହୁଏତ ସ୍ଥାନାନ୍ତରିତ କିମ୍ବା ଡିଲିଟ ହୋଇଥାଇପାରେ |</target>
        </trans-unit>
        <trans-unit id="FileNotFoundDialog.Title" translate="yes" xml:space="preserve">
          <source>File Not Found</source>
          <target state="translated">ଫାଇଲ ମିଳୁନାହିଁ</target>
        </trans-unit>
        <trans-unit id="FileNotFoundPreviewDialog.Text" translate="yes" xml:space="preserve">
          <source>The file you are attempting to preview may have been moved or deleted.</source>
          <target state="translated">ଆପଣ ପୂର୍ବାବଲୋକନ କରିବାକୁ ଚେଷ୍ଟା କରୁଥିବା ଫାଇଲ୍ ହୁଏତ ଘୁଞ୍ଚିଯାଇଛି କିମ୍ବା ଡିଲିଟ୍ ହୋଇଥାଇପାରେ |</target>
        </trans-unit>
        <trans-unit id="FolderNotFoundDialog.Text" translate="yes" xml:space="preserve">
          <source>The folder you are attempting to access may have been moved or deleted.</source>
          <target state="translated">ଆପଣ ପ୍ରବେଶ କରିବାକୁ ଚେଷ୍ଟା କରୁଥିବା ଫୋଲ୍ଡରଟି ହୁଏତ ସ୍ଥାନାନ୍ତରିତ କିମ୍ବା ଡିଲିଟ ହୋଇଥାଇପାରେ |</target>
        </trans-unit>
        <trans-unit id="FolderNotFoundDialog.Title" translate="yes" xml:space="preserve">
          <source>Did you delete this folder?</source>
          <target state="translated">ଆପଣ ଏହି ଫୋଲ୍ଡରକୁ ଡିଲିଟ୍ କରିଛନ୍ତି କି?</target>
        </trans-unit>
        <trans-unit id="FileInUseDeleteDialog.Text" translate="yes" xml:space="preserve">
          <source>The file you're trying to delete is currently being used by an another application.</source>
          <target state="translated">ଆପଣ ବିଲୋପ କରିବାକୁ ଚେଷ୍ଟା କରୁଥିବା ଫାଇଲ୍ ବର୍ତ୍ତମାନ ଅନ୍ୟ ଏକ ଆପ୍ଲିକେସନ ଦ୍ୱାରା ବ୍ୟବହୃତ ହେଉଛି |</target>
        </trans-unit>
        <trans-unit id="FileInUseDeleteDialog.Title" translate="yes" xml:space="preserve">
          <source>File is in use</source>
          <target state="translated">ଫାଇଲ୍ ବ୍ୟବହାରରେ ଅଛି</target>
        </trans-unit>
        <trans-unit id="FileInUseDeleteDialog.PrimaryButtonText" translate="yes" xml:space="preserve">
          <source>Try again</source>
          <target state="translated">ପୁଣିଥରେ ଚେଷ୍ଟା କରନ୍ତୁ</target>
        </trans-unit>
        <trans-unit id="FileInUseDeleteDialog.SecondaryButtonText" translate="yes" xml:space="preserve">
          <source>OK</source>
          <target state="translated">ଠିକ୍ ଅଛି</target>
        </trans-unit>
        <trans-unit id="StatusBarControlLayoutMode.ToolTipService.ToolTip" translate="yes" xml:space="preserve">
          <source>Layout mode</source>
          <target state="translated">ଲେଆଉଟ୍ ମୋଡ୍</target>
        </trans-unit>
        <trans-unit id="StatusBarControlSelectionOptions.ToolTipService.ToolTip" translate="yes" xml:space="preserve">
          <source>Selection options</source>
          <target state="translated">ଚୟନ ବିକଳ୍ପଗୁଡ଼ିକ</target>
        </trans-unit>
        <trans-unit id="PropertiesDialogReadOnly.Content" translate="yes" xml:space="preserve">
          <source>Read-only</source>
          <target state="translated">କେବଳ ପାଠ</target>
        </trans-unit>
        <trans-unit id="PropertiesDialogHidden.Content" translate="yes" xml:space="preserve">
          <source>Hidden</source>
          <target state="translated">ଲୁକ୍କାୟିତ</target>
        </trans-unit>
        <trans-unit id="BaseLayoutContextFlyoutEmptyRecycleBin.Text" translate="yes" xml:space="preserve">
          <source>Empty recycle bin</source>
          <target state="translated">ରିସାଇକ୍ଲବିନ୍ ଖାଲି କର</target>
        </trans-unit>
        <trans-unit id="BaseLayoutItemContextFlyoutRestore.Text" translate="yes" xml:space="preserve">
          <source>Restore</source>
          <target state="translated">ପୁନରୁଦ୍ଧାର କର</target>
        </trans-unit>
        <trans-unit id="DaysAgo" translate="yes" xml:space="preserve">
          <source>{0} days ago</source>
          <target state="translated">{0} ଦିନ ପୂର୍ବରୁ</target>
        </trans-unit>
        <trans-unit id="DayAgo" translate="yes" xml:space="preserve">
          <source>{0} day ago</source>
          <target state="translated">{0} ଦିନ ପୂର୍ବରୁ</target>
        </trans-unit>
        <trans-unit id="HoursAgo" translate="yes" xml:space="preserve">
          <source>{0} hours ago</source>
          <target state="translated">{0} ଘଣ୍ଟା ପୂର୍ବରୁ</target>
        </trans-unit>
        <trans-unit id="HourAgo" translate="yes" xml:space="preserve">
          <source>{0} hour ago</source>
          <target state="translated">{0} ଘଣ୍ଟା ପୂର୍ବରୁ</target>
        </trans-unit>
        <trans-unit id="MinutesAgo" translate="yes" xml:space="preserve">
          <source>{0} minutes ago</source>
          <target state="translated">{0} ମିନିଟ୍ ପୂର୍ବରୁ</target>
        </trans-unit>
        <trans-unit id="MinuteAgo" translate="yes" xml:space="preserve">
          <source>{0} minute ago</source>
          <target state="translated">{0} ମିନିଟ୍ ପୂର୍ବରୁ</target>
        </trans-unit>
        <trans-unit id="SecondsAgo" translate="yes" xml:space="preserve">
          <source>{0} seconds ago</source>
          <target state="translated">{0} ସେକେଣ୍ଡ ପୂର୍ବରୁ</target>
        </trans-unit>
        <trans-unit id="SettingsOnStartupOpenASpecificPagePath.PlaceholderText" translate="yes" xml:space="preserve">
          <source>New Tab</source>
          <target state="translated">ନୂତନ ଟ୍ୟାବ୍</target>
        </trans-unit>
        <trans-unit id="ErrorDialogUnsupportedOperation" translate="yes" xml:space="preserve">
          <source>The requested operation is not supported</source>
          <target state="translated">ଅନୁରୋଧ କରାଯାଇଥିବା କାର୍ଯ୍ୟ ସମର୍ଥିତ ନୁହେଁ</target>
        </trans-unit>
        <trans-unit id="DriveFreeSpaceAndCapacity" translate="yes" xml:space="preserve">
          <source>{0} free of {1}</source>
          <target state="translated">{1} ରୁ {0} ମୁକ୍ତ</target>
        </trans-unit>
        <trans-unit id="BaseLayoutItemContextFlyoutOpenItemWith.Text" translate="yes" xml:space="preserve">
          <source>Open With</source>
          <target state="translated">ସହିତ ଖୋଲ</target>
        </trans-unit>
        <trans-unit id="FileNameTeachingTip.Subtitle" translate="yes" xml:space="preserve">
          <source>The item name must not contain the following characters: \ / : * ? " <it id="1" pos="open">&lt; &gt;</it> |</source>
          <target state="translated">ଆଇଟମ୍ ନାମ ନିମ୍ନଲିଖିତ ଅକ୍ଷର ଧାରଣ କରିବା ଉଚିତ୍ ନୁହେଁ: \ /: *? "<it id="1" pos="open">&lt;&gt;</it> |</target>
        </trans-unit>
        <trans-unit id="FileNameTeachingTip.CloseButtonContent" translate="yes" xml:space="preserve">
          <source>OK</source>
          <target state="translated">ଠିକ୍ ଅଛି</target>
        </trans-unit>
        <trans-unit id="RenameDialogSymbolsTip.Text" translate="yes" xml:space="preserve">
          <source>The item name must not contain the following characters: \ / : * ? " <it id="1" pos="open">&lt; &gt;</it> |</source>
          <target state="translated">ଆଇଟମ୍ ନାମ ନିମ୍ନଲିଖିତ ଅକ୍ଷର ଧାରଣ କରିବା ଉଚିତ୍ ନୁହେଁ: \ /: *? "<it id="1" pos="open">&lt;&gt;</it> |</target>
        </trans-unit>
        <trans-unit id="SettingsAboutOpenLogLocationButton.Content" translate="yes" xml:space="preserve">
          <source>Open log location</source>
          <target state="translated">ଲଗ୍ ଅବସ୍ଥାନ ଖୋଲ</target>
        </trans-unit>
        <trans-unit id="TabStripAddNewTab.ToolTipService.ToolTip" translate="yes" xml:space="preserve">
          <source>New tab (Ctrl + T)</source>
          <target state="translated">ନୂତନ ଟ୍ୟାବ୍ (Ctrl + T)</target>
        </trans-unit>
        <trans-unit id="ItemSelected.Text" translate="yes" xml:space="preserve">
          <source>item selected</source>
          <target state="translated">ଆଇଟମ୍ ମନୋନୀତ</target>
        </trans-unit>
        <trans-unit id="ItemsSelected.Text" translate="yes" xml:space="preserve">
          <source>items selected</source>
          <target state="translated">ଆଇଟମଗୁଡିକ ମନୋନୀତ</target>
        </trans-unit>
        <trans-unit id="ItemCount.Text" translate="yes" xml:space="preserve">
          <source>item</source>
          <target state="translated">ଆଇଟମ୍</target>
        </trans-unit>
        <trans-unit id="ItemsCount.Text" translate="yes" xml:space="preserve">
          <source>items</source>
          <target state="translated">ଆଇଟମଗୁଡିକ</target>
        </trans-unit>
        <trans-unit id="DeleteInProgress.Title" translate="yes" xml:space="preserve">
          <source>Deleting files</source>
          <target state="translated">ଫାଇଲଗୁଡିକ ବିଲୋପ କର</target>
        </trans-unit>
        <trans-unit id="ExtractInProgress.Title" translate="yes" xml:space="preserve">
          <source>Extracting files</source>
          <target state="translated">ଫାଇଲଗୁଡିକ ବାହାର କରାଯାଉଛି</target>
        </trans-unit>
        <trans-unit id="PasteInProgress.Title" translate="yes" xml:space="preserve">
          <source>Pasting files</source>
          <target state="translated">ଫାଇଲଗୁଡିକ ଲେପନ କରାଯାଉଛି</target>
        </trans-unit>
        <trans-unit id="RecycleInProgress.Title" translate="yes" xml:space="preserve">
          <source>Moving files to Recycle Bin</source>
          <target state="translated">ଫାଇଲଗୁଡ଼ିକୁ ରିସାଇକ୍ଲବିନ୍ କୁ ଘୁଞ୍ଚାଇବା</target>
        </trans-unit>
        <trans-unit id="BaseLayoutContextFlyoutPinDirectoryToSidebar.Text" translate="yes" xml:space="preserve">
          <source>Pin directory to sidebar</source>
          <target state="translated">ଡିରେକ୍ଟୋରୀ କୁ ସାଇଡବାରରେ ପିନ୍ କର</target>
        </trans-unit>
        <trans-unit id="ConfirmEmptyBinDialog.PrimaryButtonText" translate="yes" xml:space="preserve">
          <source>OK</source>
          <target state="translated">ଠିକ୍ ଅଛି</target>
        </trans-unit>
        <trans-unit id="ConfirmEmptyBinDialog.SecondaryButtonText" translate="yes" xml:space="preserve">
          <source>Cancel</source>
          <target state="translated">ବାତିଲ୍ କର</target>
        </trans-unit>
        <trans-unit id="ConfirmEmptyBinDialogContent" translate="yes" xml:space="preserve">
          <source>Are you sure you want to delete all items?</source>
          <target state="translated">ଆପଣ ନିଶ୍ଚିତ କି ଆପଣ ସମସ୍ତ ଆଇଟମ୍ ବିଲୋପ କରିବାକୁ ଚାହୁଁଛନ୍ତି କି?</target>
        </trans-unit>
        <trans-unit id="ConfirmEmptyBinDialogTitle" translate="yes" xml:space="preserve">
          <source>Empty recycle bin</source>
          <target state="translated">ରିସାଇକ୍ଲବିନ୍ ଖାଲି କର</target>
        </trans-unit>
        <trans-unit id="ItemSizeBytes" translate="yes" xml:space="preserve">
          <source>bytes</source>
          <target state="needs-review-translation">bytes</target>
          <note from="MultilingualUpdate" priority="2">Resource is marked as 'Needs review' since the Source and target were the same value.</note>
        </trans-unit>
        <trans-unit id="KiloByteSymbol" translate="yes" xml:space="preserve">
          <source>KB</source>
          <target state="needs-review-translation">KB</target>
          <note from="MultilingualUpdate" priority="2">Resource is marked as 'Needs review' since the Source and target were the same value.</note>
        </trans-unit>
        <trans-unit id="MegaByteSymbol" translate="yes" xml:space="preserve">
          <source>MB</source>
          <target state="needs-review-translation">MB</target>
          <note from="MultilingualUpdate" priority="2">Resource is marked as 'Needs review' since the Source and target were the same value.</note>
        </trans-unit>
        <trans-unit id="GigaByteSymbol" translate="yes" xml:space="preserve">
          <source>GB</source>
          <target state="needs-review-translation">GB</target>
          <note from="MultilingualUpdate" priority="2">Resource is marked as 'Needs review' since the Source and target were the same value.</note>
        </trans-unit>
        <trans-unit id="TeraByteSymbol" translate="yes" xml:space="preserve">
          <source>TB</source>
          <target state="needs-review-translation">TB</target>
          <note from="MultilingualUpdate" priority="2">Resource is marked as 'Needs review' since the Source and target were the same value.</note>
        </trans-unit>
        <trans-unit id="PetaByteSymbol" translate="yes" xml:space="preserve">
          <source>PB</source>
          <target state="needs-review-translation">PB</target>
          <note from="MultilingualUpdate" priority="2">Resource is marked as 'Needs review' since the Source and target were the same value.</note>
        </trans-unit>
        <trans-unit id="ByteSymbol" translate="yes" xml:space="preserve">
          <source>B</source>
          <target state="needs-review-translation">B</target>
          <note from="MultilingualUpdate" priority="2">Resource is marked as 'Needs review' since the Source and target were the same value.</note>
        </trans-unit>
        <trans-unit id="BaseLayoutContextFlyoutRunAsAdmin.Text" translate="yes" xml:space="preserve">
          <source>Run as administrator</source>
          <target state="translated">ପ୍ରଶାସକ ଭାବରେ ଚଲାନ୍ତୁ</target>
        </trans-unit>
        <trans-unit id="SettingsAppearanceDateFormatsTip.ToolTipService.ToolTip" translate="yes" xml:space="preserve">
          <source>Learn more about date formats</source>
          <target state="translated">ତାରିଖ ଫର୍ମାଟ୍ ବିଷୟରେ ଅଧିକ ଜାଣନ୍ତୁ</target>
        </trans-unit>
        <trans-unit id="BitlockerDialog.PrimaryButtonText" translate="yes" xml:space="preserve">
          <source>Unlock</source>
          <target state="translated">ଅନଲକ୍ କର</target>
        </trans-unit>
        <trans-unit id="BitlockerDialog.SecondaryButtonText" translate="yes" xml:space="preserve">
          <source>Cancel</source>
          <target state="translated">ବାତିଲ୍ କର</target>
        </trans-unit>
        <trans-unit id="BitlockerDialog.Title" translate="yes" xml:space="preserve">
          <source>Enter password to unlock the drive</source>
          <target state="translated">ଡ୍ରାଇଭକୁ ଅନଲକ୍ କରିବାକୁ ପାସୱାର୍ଡ ପ୍ରବେଶ କରନ୍ତୁ</target>
        </trans-unit>
        <trans-unit id="BitlockerDialogInputText.PlaceholderText" translate="yes" xml:space="preserve">
          <source>Password</source>
          <target state="translated">ପାସୱାର୍ଡ</target>
        </trans-unit>
        <trans-unit id="BitlockerInvalidPwDialog.Text" translate="yes" xml:space="preserve">
          <source>Please check the password and try again.</source>
          <target state="translated">ଦୟାକରି ପାସୱାର୍ଡ ଯାଞ୍ଚ କରନ୍ତୁ ଏବଂ ପୁନର୍ବାର ଚେଷ୍ଟା କରନ୍ତୁ |</target>
        </trans-unit>
        <trans-unit id="BitlockerInvalidPwDialog.Title" translate="yes" xml:space="preserve">
          <source>BitLocker error</source>
          <target state="translated">ବିଟଲକର ତ୍ରୁଟି</target>
        </trans-unit>
        <trans-unit id="PropertiesFilesAndFoldersCount.Text" translate="yes" xml:space="preserve">
          <source>Contains:</source>
          <target state="translated">ଧାରଣ କରେ:</target>
        </trans-unit>
        <trans-unit id="PropertiesFilesAndFoldersCountString" translate="yes" xml:space="preserve">
          <source>{0:#,##0} Files, {1:#,##0} Folders</source>
          <target state="translated">{0:#,##0} ଫାଇଲଗୁଡିକ, {1:#,##0} ଫୋଲ୍ଡରଗୁଡ଼ିକ</target>
        </trans-unit>
        <trans-unit id="BaseLayoutContextFlyoutRunAsAnotherUser.Text" translate="yes" xml:space="preserve">
          <source>Run as another user</source>
          <target state="translated">ଅନ୍ୟ ଉପଭୋକ୍ତା ଭାବରେ ଚଲାନ୍ତୁ</target>
        </trans-unit>
        <trans-unit id="PropertiesDriveItemTypesEquals" translate="yes" xml:space="preserve">
          <source>All type of {0}</source>
          <target state="translated">ସମସ୍ତ {0} ପ୍ରକାର</target>
        </trans-unit>
        <trans-unit id="PropertiesDriveItemTypeDifferent" translate="yes" xml:space="preserve">
          <source>Different types</source>
          <target state="translated">ବିଭିନ୍ନ ପ୍ରକାର</target>
        </trans-unit>
        <trans-unit id="PropertiesCombinedItemPath" translate="yes" xml:space="preserve">
          <source>All in {0}</source>
          <target state="translated">ସବୁ {0} ରେ</target>
        </trans-unit>
        <trans-unit id="PropertiesDriveUsedSpace.Text" translate="yes" xml:space="preserve">
          <source>Used space:</source>
          <target state="translated">ବ୍ୟବହୃତ ଜାଗା:</target>
        </trans-unit>
        <trans-unit id="PropertiesDriveFreeSpace.Text" translate="yes" xml:space="preserve">
          <source>Free space:</source>
          <target state="translated">ଖାଲି ଜାଗା:</target>
        </trans-unit>
        <trans-unit id="PropertiesDriveCapacity.Text" translate="yes" xml:space="preserve">
          <source>Capacity:</source>
          <target state="translated">ସାମର୍ଥ୍ୟ:</target>
        </trans-unit>
        <trans-unit id="PropertiesDriveFileSystem.Text" translate="yes" xml:space="preserve">
          <source>File system:</source>
          <target state="translated">ଫାଇଲ୍ ସିଷ୍ଟମ୍:</target>
        </trans-unit>
        <trans-unit id="JumpListRecentGroupHeader" translate="yes" xml:space="preserve">
          <source>Recent</source>
          <target state="translated">ସମ୍ପ୍ରତି</target>
        </trans-unit>
        <trans-unit id="SettingsPreferencesAppLanguage.Text" translate="yes" xml:space="preserve">
          <source>App Language</source>
          <target state="translated">ଆପ୍ ଭାଷା</target>
        </trans-unit>
        <trans-unit id="SettingsPreferencesAppLanguageRestartRequired.Text" translate="yes" xml:space="preserve">
          <source>Restart required</source>
          <target state="translated">ପୁନରାରମ୍ଭ ଆବଶ୍ୟକ</target>
        </trans-unit>
        <trans-unit id="syncStatusColumn.Header" translate="yes" xml:space="preserve">
          <source>Status</source>
          <target state="translated">ସ୍ଥିତି</target>
        </trans-unit>
<<<<<<< HEAD
        <trans-unit id="TabStripDragAndDropUIOverrideCaption" translate="yes" xml:space="preserve">
          <source>Move tab here</source>
          <target state="new">Move tab here</target>
=======
        <trans-unit id="SettingsOnStartupOpenAddPageButton.Content" translate="yes" xml:space="preserve">
          <source>Add a new page</source>
          <target state="new">Add a new page</target>
        </trans-unit>
        <trans-unit id="SettingsOnStartupOpenSpecificPagesUserControlChangePage.Text" translate="yes" xml:space="preserve">
          <source>Change Page Location</source>
          <target state="new">Change Page Location</target>
        </trans-unit>
        <trans-unit id="SettingsOnStartupPages.Text" translate="yes" xml:space="preserve">
          <source>Pages:</source>
          <target state="new">Pages:</target>
        </trans-unit>
        <trans-unit id="SettingsOnStartupOpenSpecificPagesUserControlRemovePage.Text" translate="yes" xml:space="preserve">
          <source>Remove Page</source>
          <target state="new">Remove Page</target>
>>>>>>> 06d3de25
        </trans-unit>
      </group>
    </body>
  </file>
</xliff><|MERGE_RESOLUTION|>--- conflicted
+++ resolved
@@ -980,27 +980,25 @@
           <source>Status</source>
           <target state="translated">ସ୍ଥିତି</target>
         </trans-unit>
-<<<<<<< HEAD
+        <trans-unit id="SettingsOnStartupOpenAddPageButton.Content" translate="yes" xml:space="preserve">
+          <source>Add a new page</source>
+          <target state="new">Add a new page</target>
+        </trans-unit>
+        <trans-unit id="SettingsOnStartupOpenSpecificPagesUserControlChangePage.Text" translate="yes" xml:space="preserve">
+          <source>Change Page Location</source>
+          <target state="new">Change Page Location</target>
+        </trans-unit>
+        <trans-unit id="SettingsOnStartupPages.Text" translate="yes" xml:space="preserve">
+          <source>Pages:</source>
+          <target state="new">Pages:</target>
+        </trans-unit>
+        <trans-unit id="SettingsOnStartupOpenSpecificPagesUserControlRemovePage.Text" translate="yes" xml:space="preserve">
+          <source>Remove Page</source>
+          <target state="new">Remove Page</target>
+        </trans-unit>
         <trans-unit id="TabStripDragAndDropUIOverrideCaption" translate="yes" xml:space="preserve">
           <source>Move tab here</source>
           <target state="new">Move tab here</target>
-=======
-        <trans-unit id="SettingsOnStartupOpenAddPageButton.Content" translate="yes" xml:space="preserve">
-          <source>Add a new page</source>
-          <target state="new">Add a new page</target>
-        </trans-unit>
-        <trans-unit id="SettingsOnStartupOpenSpecificPagesUserControlChangePage.Text" translate="yes" xml:space="preserve">
-          <source>Change Page Location</source>
-          <target state="new">Change Page Location</target>
-        </trans-unit>
-        <trans-unit id="SettingsOnStartupPages.Text" translate="yes" xml:space="preserve">
-          <source>Pages:</source>
-          <target state="new">Pages:</target>
-        </trans-unit>
-        <trans-unit id="SettingsOnStartupOpenSpecificPagesUserControlRemovePage.Text" translate="yes" xml:space="preserve">
-          <source>Remove Page</source>
-          <target state="new">Remove Page</target>
->>>>>>> 06d3de25
         </trans-unit>
       </group>
     </body>
