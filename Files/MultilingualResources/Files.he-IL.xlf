﻿<?xml version="1.0" encoding="utf-8"?>
<xliff version="1.2" xmlns="urn:oasis:names:tc:xliff:document:1.2" xmlns:xsi="http://www.w3.org/2001/XMLSchema-instance" xsi:schemaLocation="urn:oasis:names:tc:xliff:document:1.2 xliff-core-1.2-transitional.xsd">
  <file datatype="xml" source-language="en-US" target-language="he-IL" original="FILES/STRINGS/EN-US/RESOURCES.RESW" tool-id="MultilingualAppToolkit" product-name="n/a" product-version="n/a" build-num="n/a">
    <header>
      <tool tool-id="MultilingualAppToolkit" tool-name="Multilingual App Toolkit" tool-version="4.0.6916.0" tool-company="Microsoft" />
    </header>
    <body>
      <group id="FILES/STRINGS/EN-US/RESOURCES.RESW" datatype="resx">
        <trans-unit id="ConfirmDeleteDialog.Title" translate="yes" xml:space="preserve">
          <source>Delete Item(s)</source>
          <target state="translated" state-qualifier="tm-suggestion">מחק פריט(ים)</target>
        </trans-unit>
        <trans-unit id="ConfirmDeleteDialogCancelButton.Content" translate="yes" xml:space="preserve">
          <source>Cancel</source>
          <target state="translated" state-qualifier="tm-suggestion">ביטול</target>
        </trans-unit>
        <trans-unit id="ConfirmDeleteDialogDeleteButton.Content" translate="yes" xml:space="preserve">
          <source>Delete</source>
          <target state="translated" state-qualifier="tm-suggestion">מחק</target>
        </trans-unit>
        <trans-unit id="ConfirmDeleteDialogHeader.Text" translate="yes" xml:space="preserve">
          <source>Are you sure you want to delete the selected item(s)?</source>
          <target state="translated" state-qualifier="tm-suggestion">האם אתה בטוח שאתה רוצה למחוק את הפריט/ים המסומנ/ים?</target>
        </trans-unit>
        <trans-unit id="ConfirmDeleteDialogPermanentlyDeleteCheckBox.Content" translate="yes" xml:space="preserve">
          <source>Permanently delete</source>
          <target state="translated" state-qualifier="tm-suggestion">‏‏מחק לצמיתות</target>
        </trans-unit>
        <trans-unit id="SideBarOpenInNewTab.Text" translate="yes" xml:space="preserve">
          <source>Open in new tab</source>
          <target state="translated" state-qualifier="tm-suggestion">פתח בכרטיסיה חדשה</target>
        </trans-unit>
        <trans-unit id="SideBarOpenInNewWindow.Text" translate="yes" xml:space="preserve">
          <source>Open in new window</source>
          <target state="translated" state-qualifier="tm-suggestion">פתח בחלון חדש</target>
        </trans-unit>
        <trans-unit id="ExtractFilesDialog.Title" translate="yes" xml:space="preserve">
          <source>Extract Compressed Archive</source>
          <target state="new">Extract Compressed Archive</target>
        </trans-unit>
        <trans-unit id="ExtractFilesDialog.CloseButtonText" translate="yes" xml:space="preserve">
          <source>Cancel</source>
          <target state="translated" state-qualifier="tm-suggestion">ביטול</target>
        </trans-unit>
        <trans-unit id="ExtractFilesDialog.PrimaryButtonText" translate="yes" xml:space="preserve">
          <source>Extract</source>
          <target state="translated" state-qualifier="tm-suggestion">חלץ</target>
        </trans-unit>
        <trans-unit id="NavigationToolbarNewTab.Text" translate="yes" xml:space="preserve">
          <source>New Tab</source>
          <target state="translated" state-qualifier="tm-suggestion">כרטיסיה חדשה</target>
        </trans-unit>
        <trans-unit id="NavigationToolbarNewWindow.Text" translate="yes" xml:space="preserve">
          <source>New Window</source>
          <target state="translated" state-qualifier="tm-suggestion">חלון חדש</target>
        </trans-unit>
        <trans-unit id="ModernNavigationToolbaNewFolder.Text" translate="yes" xml:space="preserve">
          <source>Folder</source>
          <target state="translated" state-qualifier="tm-suggestion">תיקיה</target>
        </trans-unit>
        <trans-unit id="ModernNavigationToolbaNewBitmapImage.Text" translate="yes" xml:space="preserve">
          <source>Bitmap Image</source>
          <target state="translated" state-qualifier="tm-suggestion">תמונת מפת סיביות</target>
        </trans-unit>
        <trans-unit id="ModernNavigationToolbaNewTextDocument.Text" translate="yes" xml:space="preserve">
          <source>Text Document</source>
          <target state="translated" state-qualifier="tm-suggestion">מסמך טקסט</target>
        </trans-unit>
        <trans-unit id="NavigationToolbarCopyPath.Text" translate="yes" xml:space="preserve">
          <source>Copy Path</source>
          <target state="translated" state-qualifier="tm-suggestion">העתק נתיב</target>
        </trans-unit>
        <trans-unit id="NavigationToolbarPaste.Text" translate="yes" xml:space="preserve">
          <source>Paste</source>
          <target state="translated" state-qualifier="tm-suggestion">הדבק</target>
        </trans-unit>
        <trans-unit id="SidebarDrives" translate="yes" xml:space="preserve">
          <source>Drives</source>
          <target state="translated" state-qualifier="tm-suggestion">כוננים:</target>
        </trans-unit>
        <trans-unit id="nameColumn.Header" translate="yes" xml:space="preserve">
          <source>Name</source>
          <target state="translated" state-qualifier="tm-suggestion">שם</target>
        </trans-unit>
        <trans-unit id="dateColumn.Header" translate="yes" xml:space="preserve">
          <source>Date modified</source>
          <target state="translated" state-qualifier="tm-suggestion">תאריך שינוי</target>
        </trans-unit>
        <trans-unit id="typeColumn.Header" translate="yes" xml:space="preserve">
          <source>Type</source>
          <target state="translated" state-qualifier="tm-suggestion">סוג</target>
        </trans-unit>
        <trans-unit id="sizeColumn.Header" translate="yes" xml:space="preserve">
          <source>Size</source>
          <target state="translated" state-qualifier="tm-suggestion">גודל</target>
        </trans-unit>
        <trans-unit id="NavigationToolbarOpenInTerminal.Text" translate="yes" xml:space="preserve">
          <source>Open in Terminal...</source>
          <target state="new">Open in Terminal...</target>
        </trans-unit>
        <trans-unit id="PropertiesCreated.Text" translate="yes" xml:space="preserve">
          <source>Created:</source>
          <target state="translated" state-qualifier="tm-suggestion">נוצר</target>
        </trans-unit>
        <trans-unit id="PropertiesItemFileName.PlaceholderText" translate="yes" xml:space="preserve">
          <source>Item Name</source>
          <target state="translated" state-qualifier="tm-suggestion">שם פריט</target>
        </trans-unit>
        <trans-unit id="ExtractFilesDialogDescription.Text" translate="yes" xml:space="preserve">
          <source>Pick a location to extract this compressed archive to. You'll need to stay in the current folder until we're done. A new tab will open up with the extracted items.</source>
          <target state="new">Pick a location to extract this compressed archive to. You'll need to stay in the current folder until we're done. A new tab will open up with the extracted items.</target>
        </trans-unit>
        <trans-unit id="ExtractFilesDialogBrowseButton.Content" translate="yes" xml:space="preserve">
          <source>Browse</source>
          <target state="translated" state-qualifier="tm-suggestion">צפייה</target>
        </trans-unit>
        <trans-unit id="PropertiesItemPath.Text" translate="yes" xml:space="preserve">
          <source>Path:</source>
          <target state="translated" state-qualifier="tm-suggestion">נתיב:</target>
        </trans-unit>
        <trans-unit id="PropertiesItemSize.Text" translate="yes" xml:space="preserve">
          <source>Size:</source>
          <target state="translated" state-qualifier="tm-suggestion">Size:</target>
        </trans-unit>
        <trans-unit id="ErrorDialogThisActionCannotBeDone" translate="yes" xml:space="preserve">
          <source>This action cannot be done</source>
          <target state="new">This action cannot be done</target>
        </trans-unit>
        <trans-unit id="ErrorDialogTheDestinationFolder" translate="yes" xml:space="preserve">
          <source>The destination folder</source>
          <target state="new">The destination folder</target>
        </trans-unit>
        <trans-unit id="ErrorDialogIsASubfolder" translate="yes" xml:space="preserve">
          <source>is a subfolder of the source folder</source>
          <target state="new">is a subfolder of the source folder</target>
        </trans-unit>
        <trans-unit id="ErrorDialogSkip" translate="yes" xml:space="preserve">
          <source>Skip</source>
          <target state="translated" state-qualifier="tm-suggestion">דלג</target>
        </trans-unit>
        <trans-unit id="ErrorDialogCancel" translate="yes" xml:space="preserve">
          <source>Cancel</source>
          <target state="translated" state-qualifier="tm-suggestion">ביטול</target>
        </trans-unit>
        <trans-unit id="PropertiesItemType.Text" translate="yes" xml:space="preserve">
          <source>Item type:</source>
          <target state="translated" state-qualifier="tm-suggestion">‏‏סוג פריט</target>
        </trans-unit>
        <trans-unit id="StatusBarControlSelectAll.Text" translate="yes" xml:space="preserve">
          <source>Select All</source>
          <target state="translated" state-qualifier="tm-suggestion">בחר הכל</target>
        </trans-unit>
        <trans-unit id="StatusBarControlInvertSelection.Text" translate="yes" xml:space="preserve">
          <source>Invert Selection</source>
          <target state="translated" state-qualifier="tm-suggestion">הפוך בחירה</target>
        </trans-unit>
        <trans-unit id="StatusBarControlClearSelection.Text" translate="yes" xml:space="preserve">
          <source>Clear Selection</source>
          <target state="translated" state-qualifier="tm-suggestion">נקה בחירה</target>
        </trans-unit>
        <trans-unit id="StatusBarControlListView.Text" translate="yes" xml:space="preserve">
          <source>List View</source>
          <target state="translated" state-qualifier="tm-suggestion">תצוגת רשימה</target>
        </trans-unit>
        <trans-unit id="PropertiesModified.Text" translate="yes" xml:space="preserve">
          <source>Modified:</source>
          <target state="translated" state-qualifier="tm-suggestion">השתנה</target>
        </trans-unit>
        <trans-unit id="PropertiesAccessed.Text" translate="yes" xml:space="preserve">
          <source>Accessed:</source>
          <target state="translated" state-qualifier="tm-suggestion">נפתח:</target>
        </trans-unit>
        <trans-unit id="PropertiesOwner.Text" translate="yes" xml:space="preserve">
          <source>Owner:</source>
          <target state="translated" state-qualifier="tm-suggestion">בעלים</target>
        </trans-unit>
        <trans-unit id="RecentItemClearAll.Text" translate="yes" xml:space="preserve">
          <source>Clear all items</source>
          <target state="new">Clear all items</target>
        </trans-unit>
        <trans-unit id="NavigationToolbarVisiblePath.PlaceholderText" translate="yes" xml:space="preserve">
          <source>Enter a path</source>
          <target state="new">Enter a path</target>
        </trans-unit>
        <trans-unit id="NavigationToolbarSearchReigon.PlaceholderText" translate="yes" xml:space="preserve">
          <source>Search</source>
          <target state="translated" state-qualifier="tm-suggestion">חיפוש</target>
        </trans-unit>
        <trans-unit id="RecentItemDescription.Text" translate="yes" xml:space="preserve">
          <source>Files and folders you've previously accessed will show up here</source>
          <target state="new">Files and folders you've previously accessed will show up here</target>
        </trans-unit>
        <trans-unit id="RecentItemOpenFileLocation.Text" translate="yes" xml:space="preserve">
          <source>Open file location</source>
          <target state="translated" state-qualifier="tm-suggestion">פתח מיקום קובץ</target>
        </trans-unit>
        <trans-unit id="RecentItemRemove.Text" translate="yes" xml:space="preserve">
          <source>Remove this item</source>
          <target state="translated" state-qualifier="tm-suggestion">הסר פריט זה</target>
        </trans-unit>
        <trans-unit id="RecentItems.Text" translate="yes" xml:space="preserve">
          <source>Recent items</source>
          <target state="translated" state-qualifier="tm-suggestion">פריטים אחרונים</target>
        </trans-unit>
        <trans-unit id="SettingsAboutAppName.Text" translate="yes" xml:space="preserve">
          <source>Files UWP</source>
          <target state="new">Files UWP</target>
        </trans-unit>
        <trans-unit id="SettingsAboutLicense.Text" translate="yes" xml:space="preserve">
          <source>License: </source>
          <target state="translated" state-qualifier="tm-suggestion">רשיון</target>
        </trans-unit>
        <trans-unit id="SettingsAboutSpecialThanks.Text" translate="yes" xml:space="preserve">
          <source>Special thanks to:</source>
          <target state="new">Special thanks to:</target>
        </trans-unit>
        <trans-unit id="SettingsAboutSubmitFeedback.Text" translate="yes" xml:space="preserve">
          <source>Submit Feedback</source>
          <target state="translated" state-qualifier="tm-suggestion">שלח משוב</target>
        </trans-unit>
        <trans-unit id="SettingsAboutSubmitFeedbackDescription.Text" translate="yes" xml:space="preserve">
          <source>Send the developers an issue report with more information</source>
          <target state="new">Send the developers an issue report with more information</target>
        </trans-unit>
        <trans-unit id="SettingsAboutThirdPartyLicenses.Text" translate="yes" xml:space="preserve">
          <source>Third Party Licenses</source>
          <target state="new">Third Party Licenses</target>
        </trans-unit>
        <trans-unit id="SettingsAboutTitle.Text" translate="yes" xml:space="preserve">
          <source>About</source>
          <target state="translated" state-qualifier="tm-suggestion">אודות</target>
        </trans-unit>
        <trans-unit id="SettingsAboutWebsite.Text" translate="yes" xml:space="preserve">
          <source>Website: </source>
          <target state="translated" state-qualifier="tm-suggestion">אתר אינטרנט</target>
        </trans-unit>
        <trans-unit id="SettingsAppearanceAcrylicSidebar.Text" translate="yes" xml:space="preserve">
          <source>Acrylic sidebar</source>
          <target state="new">Acrylic sidebar</target>
        </trans-unit>
        <trans-unit id="SettingsAppearanceDateFormat.Text" translate="yes" xml:space="preserve">
          <source>Date format</source>
          <target state="translated" state-qualifier="tm-suggestion">תבנית תאריך.</target>
        </trans-unit>
        <trans-unit id="SettingsAppearanceTheme.Text" translate="yes" xml:space="preserve">
          <source>App theme</source>
          <target state="new">App theme</target>
        </trans-unit>
        <trans-unit id="SettingsAppearanceTitle.Text" translate="yes" xml:space="preserve">
          <source>Appearance</source>
          <target state="translated" state-qualifier="tm-suggestion">מראה</target>
        </trans-unit>
        <trans-unit id="SettingsFilesAndFoldersShowDriveLetters.Text" translate="yes" xml:space="preserve">
          <source>Show drive letters</source>
          <target state="translated" state-qualifier="tm-suggestion">‏‏הצג אותיות כונן</target>
        </trans-unit>
        <trans-unit id="SettingsFilesAndFoldersShowFileExtensions.Text" translate="yes" xml:space="preserve">
          <source>Show extensions for known file types</source>
          <target state="new">Show extensions for known file types</target>
        </trans-unit>
        <trans-unit id="SettingsFilesAndFoldersShowHiddenFiles.Text" translate="yes" xml:space="preserve">
          <source>Show hidden files, folders, and drives</source>
          <target state="translated" state-qualifier="tm-suggestion">‏‏הצג קבצים, תיקיות וכוננים מוסתרים</target>
        </trans-unit>
        <trans-unit id="SettingsFilesAndFoldersTitle.Text" translate="yes" xml:space="preserve">
          <source>Files and Folders</source>
          <target state="translated" state-qualifier="tm-suggestion">קבצים ותיקיות</target>
        </trans-unit>
        <trans-unit id="SettingsExperimentalDoubleTapToRenameFiles.Text" translate="yes" xml:space="preserve">
          <source>Double tap to rename files</source>
          <target state="new">Double tap to rename files</target>
        </trans-unit>
        <trans-unit id="SettingsExperimentalTitle.Text" translate="yes" xml:space="preserve">
          <source>Experimental</source>
          <target state="new">Experimental</target>
        </trans-unit>
        <trans-unit id="SettingsPageHeader.Text" translate="yes" xml:space="preserve">
          <source>Settings</source>
          <target state="translated" state-qualifier="tm-suggestion">הגדרות</target>
        </trans-unit>
        <trans-unit id="SettingsNavAbout.Content" translate="yes" xml:space="preserve">
          <source>About</source>
          <target state="translated" state-qualifier="tm-suggestion">אודות</target>
        </trans-unit>
        <trans-unit id="SettingsNavAppearance.Content" translate="yes" xml:space="preserve">
          <source>Appearance</source>
          <target state="translated" state-qualifier="tm-suggestion">מראה</target>
        </trans-unit>
        <trans-unit id="SettingsNavExperimental.Content" translate="yes" xml:space="preserve">
          <source>Experimental</source>
          <target state="new">Experimental</target>
        </trans-unit>
        <trans-unit id="SettingsNavFilesAndFolders.Content" translate="yes" xml:space="preserve">
          <source>Files and Folders</source>
          <target state="translated" state-qualifier="tm-suggestion">קבצים ותיקיות</target>
        </trans-unit>
        <trans-unit id="SettingsNavOnStartup.Content" translate="yes" xml:space="preserve">
          <source>On Startup</source>
          <target state="new">On Startup</target>
        </trans-unit>
        <trans-unit id="SettingsNavPreferences.Content" translate="yes" xml:space="preserve">
          <source>Preferences</source>
          <target state="translated" state-qualifier="tm-suggestion">העדפות</target>
        </trans-unit>
        <trans-unit id="SettingsNavSearch.PlaceholderText" translate="yes" xml:space="preserve">
          <source>Search</source>
          <target state="translated" state-qualifier="tm-suggestion">חיפוש</target>
        </trans-unit>
        <trans-unit id="SettingsExperimentalDescription.Text" translate="yes" xml:space="preserve">
          <source>WARNING: EXPERIMENTAL FEATURES AHEAD!</source>
          <target state="new">WARNING: EXPERIMENTAL FEATURES AHEAD!</target>
        </trans-unit>
        <trans-unit id="SettingsOnStartupContinueWhereYouLeftOff.Content" translate="yes" xml:space="preserve">
          <source>Continue where you left off</source>
          <target state="new">Continue where you left off</target>
        </trans-unit>
        <trans-unit id="SettingsOnStartupOpenANewTab.Content" translate="yes" xml:space="preserve">
          <source>Open a new tab</source>
          <target state="translated" state-qualifier="tm-suggestion">פתח כרטיסיה חדשה</target>
        </trans-unit>
        <trans-unit id="SettingsOnStartupOpenASpecificPage.Content" translate="yes" xml:space="preserve">
          <source>Open a specific page or pages</source>
          <target state="new">Open a specific page or pages</target>
        </trans-unit>
        <trans-unit id="SettingsOnStartupTitle.Text" translate="yes" xml:space="preserve">
          <source>On Startup</source>
          <target state="new">On Startup</target>
        </trans-unit>
        <trans-unit id="SettingsPreferencesPinOneDrive.Text" translate="yes" xml:space="preserve">
          <source>Pin OneDrive to the sidebar</source>
          <target state="new">Pin OneDrive to the sidebar</target>
        </trans-unit>
        <trans-unit id="SettingsExperimentalRecycleBin.Text" translate="yes" xml:space="preserve">
          <source>Enable Recycle Bin support</source>
          <target state="new">Enable Recycle Bin support</target>
        </trans-unit>
        <trans-unit id="SettingsShowFileOwnerInProperties.Text" translate="yes" xml:space="preserve">
          <source>Show Owner in properties</source>
          <target state="new">Show Owner in properties</target>
        </trans-unit>
        <trans-unit id="SettingsPreferencesShowConfirmDeleteDialog.Text" translate="yes" xml:space="preserve">
          <source>Show a confirmation dialog when deleting files or folders</source>
          <target state="new">Show a confirmation dialog when deleting files or folders</target>
        </trans-unit>
        <trans-unit id="SettingsPreferencesTerminalApplications.Text" translate="yes" xml:space="preserve">
          <source>Terminal Applications</source>
          <target state="new">Terminal Applications</target>
        </trans-unit>
        <trans-unit id="SettingsPreferencesTitle.Text" translate="yes" xml:space="preserve">
          <source>Preferences</source>
          <target state="translated" state-qualifier="tm-suggestion">העדפות</target>
        </trans-unit>
        <trans-unit id="SidebarDesktop" translate="yes" xml:space="preserve">
          <source>Desktop</source>
          <target state="translated" state-qualifier="tm-suggestion">שולחן עבודה</target>
        </trans-unit>
        <trans-unit id="SidebarDocuments" translate="yes" xml:space="preserve">
          <source>Documents</source>
          <target state="translated" state-qualifier="tm-suggestion">מסמכים</target>
        </trans-unit>
        <trans-unit id="SidebarDownloads" translate="yes" xml:space="preserve">
          <source>Downloads</source>
          <target state="translated" state-qualifier="tm-suggestion">הורדות</target>
        </trans-unit>
        <trans-unit id="SidebarHome" translate="yes" xml:space="preserve">
          <source>Home</source>
          <target state="translated" state-qualifier="tm-suggestion">בית</target>
        </trans-unit>
        <trans-unit id="SidebarMusic" translate="yes" xml:space="preserve">
          <source>Music</source>
          <target state="translated" state-qualifier="tm-suggestion">מוסיקה</target>
        </trans-unit>
        <trans-unit id="SidebarPictures" translate="yes" xml:space="preserve">
          <source>Pictures</source>
          <target state="translated" state-qualifier="tm-suggestion">תמונות</target>
        </trans-unit>
        <trans-unit id="SideBarUnpinFromSideBar.Text" translate="yes" xml:space="preserve">
          <source>Unpin from Sidebar</source>
          <target state="new">Unpin from Sidebar</target>
        </trans-unit>
        <trans-unit id="SidebarVideos" translate="yes" xml:space="preserve">
          <source>Videos</source>
          <target state="translated" state-qualifier="tm-suggestion">סרטוני וידאו</target>
        </trans-unit>
        <trans-unit id="SidebarSettings.Text" translate="yes" xml:space="preserve">
          <source>Settings</source>
          <target state="translated" state-qualifier="tm-suggestion">הגדרות</target>
        </trans-unit>
        <trans-unit id="BaseLayoutContextFlyoutSortBy.Text" translate="yes" xml:space="preserve">
          <source>Sort by</source>
          <target state="translated" state-qualifier="tm-suggestion">מיין לפי</target>
        </trans-unit>
        <trans-unit id="BaseLayoutContextFlyoutSortByName.Text" translate="yes" xml:space="preserve">
          <source>Name</source>
          <target state="translated" state-qualifier="tm-suggestion">שם</target>
        </trans-unit>
        <trans-unit id="BaseLayoutContextFlyoutSortByDate.Text" translate="yes" xml:space="preserve">
          <source>Date modified</source>
          <target state="translated" state-qualifier="tm-suggestion">תאריך שינוי</target>
        </trans-unit>
        <trans-unit id="BaseLayoutContextFlyoutSortByType.Text" translate="yes" xml:space="preserve">
          <source>Type</source>
          <target state="translated" state-qualifier="tm-suggestion">סוג</target>
        </trans-unit>
        <trans-unit id="BaseLayoutContextFlyoutSortBySize.Text" translate="yes" xml:space="preserve">
          <source>Size</source>
          <target state="translated" state-qualifier="tm-suggestion">גודל</target>
        </trans-unit>
        <trans-unit id="BaseLayoutContextFlyoutSortByAscending.Text" translate="yes" xml:space="preserve">
          <source>Ascending</source>
          <target state="translated" state-qualifier="tm-suggestion">סדר עולה</target>
        </trans-unit>
        <trans-unit id="BaseLayoutContextFlyoutSortByDescending.Text" translate="yes" xml:space="preserve">
          <source>Descending</source>
          <target state="translated" state-qualifier="tm-suggestion">סדר יורד</target>
        </trans-unit>
        <trans-unit id="BaseLayoutContextFlyoutRefresh.Text" translate="yes" xml:space="preserve">
          <source>Refresh</source>
          <target state="translated" state-qualifier="tm-suggestion">רענן</target>
        </trans-unit>
        <trans-unit id="BaseLayoutContextFlyoutPaste.Text" translate="yes" xml:space="preserve">
          <source>Paste</source>
          <target state="translated" state-qualifier="tm-suggestion">הדבק</target>
        </trans-unit>
        <trans-unit id="BaseLayoutContextFlyoutOpenInTerminal.Text" translate="yes" xml:space="preserve">
          <source>Open in Terminal...</source>
          <target state="new">Open in Terminal...</target>
        </trans-unit>
        <trans-unit id="PropertiesItemMD5Hash.Text" translate="yes" xml:space="preserve">
          <source>MD5Hash:</source>
          <target state="new">MD5Hash:</target>
        </trans-unit>
        <trans-unit id="BaseLayoutContextFlyoutNew.Text" translate="yes" xml:space="preserve">
          <source>New</source>
          <target state="translated" state-qualifier="tm-suggestion">חדשות</target>
        </trans-unit>
        <trans-unit id="BaseLayoutContextFlyoutNewFolder.Text" translate="yes" xml:space="preserve">
          <source>Folder</source>
          <target state="translated" state-qualifier="tm-suggestion">תיקיה</target>
        </trans-unit>
        <trans-unit id="BaseLayoutContextFlyoutNewBitmapImage.Text" translate="yes" xml:space="preserve">
          <source>Bitmap Image</source>
          <target state="translated" state-qualifier="tm-suggestion">תמונת מפת סיביות</target>
        </trans-unit>
        <trans-unit id="BaseLayoutContextFlyoutNewTextDocument.Text" translate="yes" xml:space="preserve">
          <source>Text Document</source>
          <target state="translated" state-qualifier="tm-suggestion">מסמך טקסט</target>
        </trans-unit>
        <trans-unit id="BaseLayoutContextFlyoutPropertiesFolder.Text" translate="yes" xml:space="preserve">
          <source>Properties</source>
          <target state="translated" state-qualifier="tm-suggestion">מאפיינים</target>
        </trans-unit>
        <trans-unit id="BaseLayoutItemContextFlyoutExtract.Text" translate="yes" xml:space="preserve">
          <source>Extract</source>
          <target state="translated" state-qualifier="tm-suggestion">חלץ</target>
        </trans-unit>
        <trans-unit id="BaseLayoutItemContextFlyoutOpenItem.Text" translate="yes" xml:space="preserve">
          <source>Open</source>
          <target state="translated" state-qualifier="tm-suggestion">פתח</target>
        </trans-unit>
        <trans-unit id="BaseLayoutItemContextFlyoutOpenInNewTab.Text" translate="yes" xml:space="preserve">
          <source>Open in new tab</source>
          <target state="translated" state-qualifier="tm-suggestion">פתח בכרטיסיה חדשה</target>
        </trans-unit>
        <trans-unit id="BaseLayoutItemContextFlyoutOpenInNewWindow.Text" translate="yes" xml:space="preserve">
          <source>Open in new window</source>
          <target state="translated" state-qualifier="tm-suggestion">פתח בחלון חדש</target>
        </trans-unit>
        <trans-unit id="BaseLayoutItemContextFlyoutSetAsDesktopBackground.Text" translate="yes" xml:space="preserve">
          <source>Set as desktop background</source>
          <target state="translated" state-qualifier="tm-suggestion">קבע כרקע שולחן העבודה</target>
        </trans-unit>
        <trans-unit id="BaseLayoutItemContextFlyoutShare.Text" translate="yes" xml:space="preserve">
          <source>Share</source>
          <target state="translated" state-qualifier="tm-suggestion">שתף</target>
        </trans-unit>
        <trans-unit id="BaseLayoutItemContextFlyoutCut.Text" translate="yes" xml:space="preserve">
          <source>Cut</source>
          <target state="translated" state-qualifier="tm-suggestion">גזור</target>
        </trans-unit>
        <trans-unit id="BaseLayoutItemContextFlyoutCopy.Text" translate="yes" xml:space="preserve">
          <source>Copy</source>
          <target state="translated" state-qualifier="tm-suggestion">עותק</target>
        </trans-unit>
        <trans-unit id="BaseLayoutItemContextFlyoutDelete.Text" translate="yes" xml:space="preserve">
          <source>Delete</source>
          <target state="translated" state-qualifier="tm-suggestion">מחק</target>
        </trans-unit>
        <trans-unit id="BaseLayoutItemContextFlyoutRename.Text" translate="yes" xml:space="preserve">
          <source>Rename</source>
          <target state="translated" state-qualifier="tm-suggestion">שנה שם</target>
        </trans-unit>
        <trans-unit id="BaseLayoutItemContextFlyoutPinToSidebar.Text" translate="yes" xml:space="preserve">
          <source>Pin to sidebar</source>
          <target state="new">Pin to sidebar</target>
        </trans-unit>
        <trans-unit id="BaseLayoutItemContextFlyoutProperties.Text" translate="yes" xml:space="preserve">
          <source>Properties</source>
          <target state="translated" state-qualifier="tm-suggestion">מאפיינים</target>
        </trans-unit>
        <trans-unit id="BaseLayoutItemContextFlyoutQuickLook.Text" translate="yes" xml:space="preserve">
          <source>QuickLook</source>
          <target state="new">QuickLook</target>
        </trans-unit>
        <trans-unit id="WelcomeDialog.Title" translate="yes" xml:space="preserve">
          <source>Welcome to Files</source>
          <target state="new">Welcome to Files</target>
        </trans-unit>
        <trans-unit id="WelcomeDialog.PrimaryButtonText" translate="yes" xml:space="preserve">
          <source>Grant Permission</source>
          <target state="translated" state-qualifier="tm-suggestion">תן הרשאה</target>
        </trans-unit>
        <trans-unit id="WelcomeDialogTextBlock.Text" translate="yes" xml:space="preserve">
          <source>To get started, you'll need to grant us permission to display your files. This will open a Settings page where you can grant us this permission. You'll need to reopen the app once completed. </source>
          <target state="new">To get started, you'll need to grant us permission to display your files. This will open a Settings page where you can grant us this permission. You'll need to reopen the app once completed. </target>
        </trans-unit>
        <trans-unit id="FileFolderListItem" translate="yes" xml:space="preserve">
          <source>File folder</source>
          <target state="translated" state-qualifier="tm-suggestion">‏‏תיקיית קבצים</target>
        </trans-unit>
        <trans-unit id="ItemTypeFile" translate="yes" xml:space="preserve">
          <source>File</source>
          <target state="translated" state-qualifier="tm-suggestion">קובץ</target>
        </trans-unit>
        <trans-unit id="RenameDialog.Title" translate="yes" xml:space="preserve">
          <source>Enter an item name</source>
          <target state="new">Enter an item name</target>
        </trans-unit>
        <trans-unit id="RenameDialogInputText.PlaceholderText" translate="yes" xml:space="preserve">
          <source>Enter an item name without an extension</source>
          <target state="new">Enter an item name without an extension</target>
        </trans-unit>
        <trans-unit id="RenameDialog.PrimaryButtonText" translate="yes" xml:space="preserve">
          <source>Set Name</source>
          <target state="translated" state-qualifier="tm-suggestion">שם ערכה:</target>
        </trans-unit>
        <trans-unit id="RenameDialog.SecondaryButtonText" translate="yes" xml:space="preserve">
          <source>Cancel</source>
          <target state="translated" state-qualifier="tm-suggestion">ביטול</target>
        </trans-unit>
        <trans-unit id="NewTab" translate="yes" xml:space="preserve">
          <source>New tab</source>
          <target state="translated" state-qualifier="tm-suggestion">כרטיסיה חדשה</target>
        </trans-unit>
        <trans-unit id="SystemTheme" translate="yes" xml:space="preserve">
          <source>Windows default</source>
          <target state="translated" state-qualifier="tm-suggestion">ברירת מחדל של Windows</target>
        </trans-unit>
        <trans-unit id="LightTheme" translate="yes" xml:space="preserve">
          <source>Light</source>
          <target state="translated" state-qualifier="tm-suggestion">בהיר</target>
        </trans-unit>
        <trans-unit id="DarkTheme" translate="yes" xml:space="preserve">
          <source>Dark</source>
          <target state="translated" state-qualifier="tm-suggestion">כהה</target>
        </trans-unit>
        <trans-unit id="ApplicationTimeStye" translate="yes" xml:space="preserve">
          <source>Application</source>
          <target state="translated" state-qualifier="tm-suggestion">אפליקציה</target>
        </trans-unit>
        <trans-unit id="SystemTimeStye" translate="yes" xml:space="preserve">
          <source>System</source>
          <target state="translated" state-qualifier="tm-suggestion">מערכת</target>
        </trans-unit>
        <trans-unit id="NewFolder" translate="yes" xml:space="preserve">
          <source>New Folder</source>
          <target state="translated" state-qualifier="tm-suggestion">תיקיה חדשה</target>
        </trans-unit>
        <trans-unit id="NewTextDocument" translate="yes" xml:space="preserve">
          <source>New Text Document</source>
          <target state="translated" state-qualifier="tm-suggestion">‏‏‫מסמך טקסט ‫חדש</target>
        </trans-unit>
        <trans-unit id="NewBitmapImage" translate="yes" xml:space="preserve">
          <source>New Bitmap Image</source>
          <target state="translated" state-qualifier="tm-suggestion">‏‏‫תמונת מפת ‫סיביות ‫חדשה</target>
        </trans-unit>
        <trans-unit id="EmptyFolder.Text" translate="yes" xml:space="preserve">
          <source>This folder is empty.</source>
          <target state="translated" state-qualifier="tm-suggestion">‏‏תיקיה זו ריקה.</target>
        </trans-unit>
        <trans-unit id="NavBackButton.ToolTipService.ToolTip" translate="yes" xml:space="preserve">
          <source>Back (Alt + Left Arrow)</source>
          <target state="translated" state-qualifier="tm-suggestion">הקודם	 Alt+חץ ימינה</target>
        </trans-unit>
        <trans-unit id="NavForwardButton.ToolTipService.ToolTip" translate="yes" xml:space="preserve">
          <source>Forward (Alt + Right Arrow)</source>
          <target state="translated" state-qualifier="tm-suggestion">קדימה	 Alt+חץ ימינה</target>
        </trans-unit>
        <trans-unit id="NavUpButton.ToolTipService.ToolTip" translate="yes" xml:space="preserve">
          <source>Up (Alt + Up Arrow)</source>
          <target state="new">Up (Alt + Up Arrow)</target>
        </trans-unit>
        <trans-unit id="NavRefreshButton.ToolTipService.ToolTip" translate="yes" xml:space="preserve">
          <source>Refresh (F5)</source>
          <target state="translated" state-qualifier="tm-suggestion">Refresh (F5)</target>
        </trans-unit>
        <trans-unit id="NavNewItemButton.ToolTipService.ToolTip" translate="yes" xml:space="preserve">
          <source>Create a new item (Ctrl + Shift + N)</source>
          <target state="new">Create a new item (Ctrl + Shift + N)</target>
        </trans-unit>
        <trans-unit id="NavSearchButton.ToolTipService.ToolTip" translate="yes" xml:space="preserve">
          <source>Search</source>
          <target state="translated" state-qualifier="tm-suggestion">חיפוש</target>
        </trans-unit>
        <trans-unit id="NavMoreButton.ToolTipService.ToolTip" translate="yes" xml:space="preserve">
          <source>More options</source>
          <target state="translated" state-qualifier="tm-suggestion">אפשרויות נוספות</target>
        </trans-unit>
        <trans-unit id="PropertiesTitle" translate="yes" xml:space="preserve">
          <source>Properties</source>
          <target state="translated" state-qualifier="tm-suggestion">מאפיינים</target>
        </trans-unit>
        <trans-unit id="PropertiesAttributes.Text" translate="yes" xml:space="preserve">
          <source>Attributes:</source>
          <target state="translated" state-qualifier="tm-suggestion">מאפיינים:</target>
        </trans-unit>
        <trans-unit id="PropertiesTitleSecondary.Text" translate="yes" xml:space="preserve">
          <source>Properties</source>
          <target state="translated" state-qualifier="tm-suggestion">מאפיינים</target>
        </trans-unit>
        <trans-unit id="SettingsPreferencesTerminalApplicationsSampleProfiles.ToolTipService.ToolTip" translate="yes" xml:space="preserve">
          <source>View sample profiles</source>
          <target state="new">View sample profiles</target>
        </trans-unit>
        <trans-unit id="ItemAlreadyExistsDialogContent" translate="yes" xml:space="preserve">
          <source>An item with this name already exists in this directory.</source>
          <target state="new">An item with this name already exists in this directory.</target>
        </trans-unit>
        <trans-unit id="ItemAlreadyExistsDialogPrimaryButtonText" translate="yes" xml:space="preserve">
          <source>Generate new name</source>
          <target state="new">Generate new name</target>
        </trans-unit>
        <trans-unit id="ItemAlreadyExistsDialogSecondaryButtonText" translate="yes" xml:space="preserve">
          <source>Replace existing item</source>
          <target state="new">Replace existing item</target>
        </trans-unit>
        <trans-unit id="ItemAlreadyExistsDialogTitle" translate="yes" xml:space="preserve">
          <source>Item already exists</source>
          <target state="translated" state-qualifier="tm-suggestion">הפריט כבר קיים.</target>
        </trans-unit>
        <trans-unit id="BaseLayoutItemContextFlyoutSetAsLockscreenBackground.Text" translate="yes" xml:space="preserve">
          <source>Set as lockscreen background</source>
          <target state="new">Set as lockscreen background</target>
        </trans-unit>
        <trans-unit id="StatusBarControlGridViewLarge.Text" translate="yes" xml:space="preserve">
          <source>Grid View (Large)</source>
          <target state="new">Grid View (Large)</target>
        </trans-unit>
        <trans-unit id="StatusBarControlGridViewMedium.Text" translate="yes" xml:space="preserve">
          <source>Grid View (Medium)</source>
          <target state="new">Grid View (Medium)</target>
        </trans-unit>
        <trans-unit id="StatusBarControlGridViewSmall.Text" translate="yes" xml:space="preserve">
          <source>Grid View (Small)</source>
          <target state="new">Grid View (Small)</target>
        </trans-unit>
        <trans-unit id="StatusBarControlTilesView.Text" translate="yes" xml:space="preserve">
          <source>Tiles View</source>
          <target state="new">Tiles View</target>
        </trans-unit>
        <trans-unit id="PropertiesDialogOKButton.Content" translate="yes" xml:space="preserve">
          <source>OK</source>
          <target state="translated" state-qualifier="tm-suggestion">אישור</target>
        </trans-unit>
        <trans-unit id="AccessDeniedDeleteDialog.Text" translate="yes" xml:space="preserve">
          <source>We weren't able to delete this item</source>
          <target state="new">We weren't able to delete this item</target>
        </trans-unit>
        <trans-unit id="AccessDeniedDeleteDialog.Title" translate="yes" xml:space="preserve">
          <source>Access Denied</source>
          <target state="translated" state-qualifier="tm-suggestion">הגישה נדחתה</target>
        </trans-unit>
        <trans-unit id="DriveUnpluggedDialog.Text" translate="yes" xml:space="preserve">
          <source>Please insert the necessary drive to access this item.</source>
          <target state="new">Please insert the necessary drive to access this item.</target>
        </trans-unit>
        <trans-unit id="DriveUnpluggedDialog.Title" translate="yes" xml:space="preserve">
          <source>Drive Unplugged</source>
          <target state="new">Drive Unplugged</target>
        </trans-unit>
        <trans-unit id="FileNotFoundDialog.Text" translate="yes" xml:space="preserve">
          <source>The file you are attempting to access may have been moved or deleted.</source>
          <target state="new">The file you are attempting to access may have been moved or deleted.</target>
        </trans-unit>
        <trans-unit id="FileNotFoundDialog.Title" translate="yes" xml:space="preserve">
          <source>File Not Found</source>
          <target state="translated" state-qualifier="tm-suggestion">‏‏הקובץ לא נמצא</target>
        </trans-unit>
        <trans-unit id="FileNotFoundPreviewDialog.Text" translate="yes" xml:space="preserve">
          <source>The file you are attempting to preview may have been moved or deleted.</source>
          <target state="new">The file you are attempting to preview may have been moved or deleted.</target>
        </trans-unit>
        <trans-unit id="FolderNotFoundDialog.Text" translate="yes" xml:space="preserve">
          <source>The folder you are attempting to access may have been moved or deleted.</source>
          <target state="new">The folder you are attempting to access may have been moved or deleted.</target>
        </trans-unit>
        <trans-unit id="FolderNotFoundDialog.Title" translate="yes" xml:space="preserve">
          <source>Did you delete this folder?</source>
          <target state="new">Did you delete this folder?</target>
        </trans-unit>
        <trans-unit id="FileInUseDeleteDialog.Text" translate="yes" xml:space="preserve">
          <source>The file you're trying to delete is currently being used by an another application.</source>
          <target state="new">The file you're trying to delete is currently being used by an another application.</target>
        </trans-unit>
        <trans-unit id="FileInUseDeleteDialog.Title" translate="yes" xml:space="preserve">
          <source>File is in use</source>
          <target state="new">File is in use</target>
        </trans-unit>
        <trans-unit id="FileInUseDeleteDialog.PrimaryButtonText" translate="yes" xml:space="preserve">
          <source>Try again</source>
          <target state="translated" state-qualifier="tm-suggestion">נסה שוב</target>
        </trans-unit>
        <trans-unit id="FileInUseDeleteDialog.SecondaryButtonText" translate="yes" xml:space="preserve">
          <source>OK</source>
          <target state="translated" state-qualifier="tm-suggestion">אישור</target>
        </trans-unit>
        <trans-unit id="StatusBarControlLayoutMode.ToolTipService.ToolTip" translate="yes" xml:space="preserve">
          <source>Layout mode</source>
          <target state="translated" state-qualifier="tm-suggestion">מצב פריסה</target>
        </trans-unit>
        <trans-unit id="StatusBarControlSelectionOptions.ToolTipService.ToolTip" translate="yes" xml:space="preserve">
          <source>Selection options</source>
          <target state="translated" state-qualifier="tm-suggestion">אפשרויות בחירה</target>
        </trans-unit>
        <trans-unit id="PropertiesDialogReadOnly.Content" translate="yes" xml:space="preserve">
          <source>Read-only</source>
          <target state="translated" state-qualifier="tm-suggestion">לקריאה בלבד</target>
        </trans-unit>
        <trans-unit id="PropertiesDialogHidden.Content" translate="yes" xml:space="preserve">
          <source>Hidden</source>
          <target state="translated" state-qualifier="tm-suggestion">מוסתר</target>
        </trans-unit>
        <trans-unit id="BaseLayoutContextFlyoutEmptyRecycleBin.Text" translate="yes" xml:space="preserve">
          <source>Empty recycle bin</source>
          <target state="translated" state-qualifier="tm-suggestion">רוקן את סל המיחזור</target>
        </trans-unit>
        <trans-unit id="BaseLayoutItemContextFlyoutRestore.Text" translate="yes" xml:space="preserve">
          <source>Restore</source>
          <target state="translated" state-qualifier="tm-suggestion">שחזר</target>
        </trans-unit>
        <trans-unit id="DaysAgo" translate="yes" xml:space="preserve">
          <source>{0} days ago</source>
          <target state="translated" state-qualifier="tm-suggestion">לפני {0} ימים</target>
        </trans-unit>
        <trans-unit id="DayAgo" translate="yes" xml:space="preserve">
          <source>{0} day ago</source>
          <target state="translated" state-qualifier="tm-suggestion">לפני יום {0}</target>
        </trans-unit>
        <trans-unit id="HoursAgo" translate="yes" xml:space="preserve">
          <source>{0} hours ago</source>
          <target state="translated" state-qualifier="tm-suggestion">לפני {0} שעות</target>
        </trans-unit>
        <trans-unit id="HourAgo" translate="yes" xml:space="preserve">
          <source>{0} hour ago</source>
          <target state="translated" state-qualifier="tm-suggestion">לפני שעה {0}</target>
        </trans-unit>
        <trans-unit id="MinutesAgo" translate="yes" xml:space="preserve">
          <source>{0} minutes ago</source>
          <target state="translated" state-qualifier="tm-suggestion">לפני {0} דקות</target>
        </trans-unit>
        <trans-unit id="MinuteAgo" translate="yes" xml:space="preserve">
          <source>{0} minute ago</source>
          <target state="translated" state-qualifier="tm-suggestion">לפני דקה {0}</target>
        </trans-unit>
        <trans-unit id="SecondsAgo" translate="yes" xml:space="preserve">
          <source>{0} seconds ago</source>
          <target state="translated" state-qualifier="tm-suggestion">לפני {0} שניות</target>
        </trans-unit>
        <trans-unit id="SettingsOnStartupOpenASpecificPagePath.PlaceholderText" translate="yes" xml:space="preserve">
          <source>New Tab</source>
          <target state="translated" state-qualifier="tm-suggestion">כרטיסיה חדשה</target>
        </trans-unit>
        <trans-unit id="ErrorDialogUnsupportedOperation" translate="yes" xml:space="preserve">
          <source>The requested operation is not supported</source>
          <target state="new">The requested operation is not supported</target>
        </trans-unit>
        <trans-unit id="DriveFreeSpaceAndCapacity" translate="yes" xml:space="preserve">
          <source>{0} free of {1}</source>
          <target state="new">{0} free of {1}</target>
        </trans-unit>
        <trans-unit id="BaseLayoutItemContextFlyoutOpenItemWith.Text" translate="yes" xml:space="preserve">
          <source>Open With</source>
          <target state="translated" state-qualifier="tm-suggestion">פתיחה באמצעות</target>
        </trans-unit>
        <trans-unit id="FileNameTeachingTip.Subtitle" translate="yes" xml:space="preserve">
          <source>The item name must not contain the following characters: \ / : * ? " <it id="1" pos="open">&lt; &gt;</it> |</source>
          <target state="new">The item name must not contain the following characters: \ / : * ? " <it id="1" pos="open">&lt; &gt;</it> |</target>
        </trans-unit>
        <trans-unit id="FileNameTeachingTip.CloseButtonContent" translate="yes" xml:space="preserve">
          <source>OK</source>
          <target state="translated" state-qualifier="tm-suggestion">אישור</target>
        </trans-unit>
        <trans-unit id="RenameDialogSymbolsTip.Text" translate="yes" xml:space="preserve">
          <source>The item name must not contain the following characters: \ / : * ? " <it id="1" pos="open">&lt; &gt;</it> |</source>
          <target state="new">The item name must not contain the following characters: \ / : * ? " <it id="1" pos="open">&lt; &gt;</it> |</target>
        </trans-unit>
        <trans-unit id="SettingsAboutOpenLogLocationButton.Content" translate="yes" xml:space="preserve">
          <source>Open log location</source>
          <target state="new">Open log location</target>
        </trans-unit>
        <trans-unit id="TabStripAddNewTab.ToolTipService.ToolTip" translate="yes" xml:space="preserve">
          <source>New tab (Ctrl + T)</source>
          <target state="translated" state-qualifier="tm-suggestion">כרטיסיה חדשה	Ctrl+T</target>
        </trans-unit>
        <trans-unit id="ItemSelected.Text" translate="yes" xml:space="preserve">
          <source>item selected</source>
          <target state="translated" state-qualifier="tm-suggestion">הפריט נבחר</target>
        </trans-unit>
        <trans-unit id="ItemsSelected.Text" translate="yes" xml:space="preserve">
          <source>items selected</source>
          <target state="translated" state-qualifier="tm-suggestion">%@ פריטים נבחרו</target>
        </trans-unit>
        <trans-unit id="ItemCount.Text" translate="yes" xml:space="preserve">
          <source>item</source>
          <target state="translated" state-qualifier="tm-suggestion">פריט</target>
        </trans-unit>
        <trans-unit id="ItemsCount.Text" translate="yes" xml:space="preserve">
          <source>items</source>
          <target state="translated" state-qualifier="tm-suggestion">פריטים</target>
        </trans-unit>
        <trans-unit id="DeleteInProgress.Title" translate="yes" xml:space="preserve">
          <source>Deleting files</source>
          <target state="translated" state-qualifier="tm-suggestion">מוחק קבצים</target>
        </trans-unit>
        <trans-unit id="ExtractInProgress.Title" translate="yes" xml:space="preserve">
          <source>Extracting files</source>
          <target state="translated" state-qualifier="tm-suggestion">מחלץ קבצים.</target>
        </trans-unit>
        <trans-unit id="PasteInProgress.Title" translate="yes" xml:space="preserve">
          <source>Pasting files</source>
          <target state="new">Pasting files</target>
        </trans-unit>
        <trans-unit id="RecycleInProgress.Title" translate="yes" xml:space="preserve">
          <source>Moving files to Recycle Bin</source>
          <target state="new">Moving files to Recycle Bin</target>
        </trans-unit>
        <trans-unit id="BaseLayoutContextFlyoutPinDirectoryToSidebar.Text" translate="yes" xml:space="preserve">
          <source>Pin directory to sidebar</source>
          <target state="new">Pin directory to sidebar</target>
        </trans-unit>
        <trans-unit id="ConfirmEmptyBinDialog.PrimaryButtonText" translate="yes" xml:space="preserve">
          <source>OK</source>
          <target state="translated" state-qualifier="tm-suggestion">אישור</target>
        </trans-unit>
        <trans-unit id="ConfirmEmptyBinDialog.SecondaryButtonText" translate="yes" xml:space="preserve">
          <source>Cancel</source>
          <target state="translated" state-qualifier="tm-suggestion">ביטול</target>
        </trans-unit>
        <trans-unit id="ConfirmEmptyBinDialogContent" translate="yes" xml:space="preserve">
          <source>Are you sure you want to delete all items?</source>
          <target state="new">Are you sure you want to delete all items?</target>
        </trans-unit>
        <trans-unit id="ConfirmEmptyBinDialogTitle" translate="yes" xml:space="preserve">
          <source>Empty recycle bin</source>
          <target state="translated" state-qualifier="tm-suggestion">רוקן את סל המיחזור</target>
        </trans-unit>
        <trans-unit id="ItemSizeBytes" translate="yes" xml:space="preserve">
          <source>bytes</source>
          <target state="translated" state-qualifier="tm-suggestion">בתים</target>
        </trans-unit>
        <trans-unit id="KiloByteSymbol" translate="yes" xml:space="preserve">
          <source>KB</source>
          <target state="translated" state-qualifier="tm-suggestion">קילו-בתים</target>
        </trans-unit>
        <trans-unit id="MegaByteSymbol" translate="yes" xml:space="preserve">
          <source>MB</source>
          <target state="translated" state-qualifier="tm-suggestion">מ"ב</target>
        </trans-unit>
        <trans-unit id="GigaByteSymbol" translate="yes" xml:space="preserve">
          <source>GB</source>
          <target state="translated" state-qualifier="tm-suggestion">ג"ב</target>
        </trans-unit>
        <trans-unit id="TeraByteSymbol" translate="yes" xml:space="preserve">
          <source>TB</source>
          <target state="translated" state-qualifier="tm-suggestion">אנ</target>
        </trans-unit>
        <trans-unit id="PetaByteSymbol" translate="yes" xml:space="preserve">
          <source>PB</source>
          <target state="translated" state-qualifier="tm-suggestion">PB</target>
        </trans-unit>
        <trans-unit id="ByteSymbol" translate="yes" xml:space="preserve">
          <source>B</source>
          <target state="translated" state-qualifier="tm-suggestion">מ</target>
        </trans-unit>
        <trans-unit id="BaseLayoutContextFlyoutRunAsAdmin.Text" translate="yes" xml:space="preserve">
          <source>Run as administrator</source>
          <target state="translated" state-qualifier="tm-suggestion">הפעל כמנהל</target>
        </trans-unit>
        <trans-unit id="SettingsAppearanceDateFormatsTip.ToolTipService.ToolTip" translate="yes" xml:space="preserve">
          <source>Learn more about date formats</source>
          <target state="new">Learn more about date formats</target>
        </trans-unit>
        <trans-unit id="BitlockerDialog.PrimaryButtonText" translate="yes" xml:space="preserve">
          <source>Unlock</source>
          <target state="translated" state-qualifier="tm-suggestion">בטל נעילה</target>
        </trans-unit>
        <trans-unit id="BitlockerDialog.SecondaryButtonText" translate="yes" xml:space="preserve">
          <source>Cancel</source>
          <target state="translated" state-qualifier="tm-suggestion">ביטול</target>
        </trans-unit>
        <trans-unit id="BitlockerDialog.Title" translate="yes" xml:space="preserve">
          <source>Enter password to unlock the drive</source>
          <target state="new">Enter password to unlock the drive</target>
        </trans-unit>
        <trans-unit id="BitlockerDialogInputText.PlaceholderText" translate="yes" xml:space="preserve">
          <source>Password</source>
          <target state="translated" state-qualifier="tm-suggestion">סיסמה</target>
        </trans-unit>
        <trans-unit id="BitlockerInvalidPwDialog.Text" translate="yes" xml:space="preserve">
          <source>Please check the password and try again.</source>
          <target state="new">Please check the password and try again.</target>
        </trans-unit>
        <trans-unit id="BitlockerInvalidPwDialog.Title" translate="yes" xml:space="preserve">
          <source>BitLocker error</source>
          <target state="new">BitLocker error</target>
        </trans-unit>
        <trans-unit id="PropertiesFilesAndFoldersCount.Text" translate="yes" xml:space="preserve">
          <source>Contains:</source>
          <target state="translated" state-qualifier="tm-suggestion">מכיל</target>
        </trans-unit>
        <trans-unit id="PropertiesFilesAndFoldersCountString" translate="yes" xml:space="preserve">
          <source>{0:#,##0} Files, {1:#,##0} Folders</source>
          <target state="new">{0:#,##0} Files, {1:#,##0} Folders</target>
        </trans-unit>
        <trans-unit id="BaseLayoutContextFlyoutRunAsAnotherUser.Text" translate="yes" xml:space="preserve">
          <source>Run as another user</source>
          <target state="translated" state-qualifier="tm-suggestion">הפעל כמשתמש אחר</target>
        </trans-unit>
        <trans-unit id="PropertiesDriveItemTypesEquals" translate="yes" xml:space="preserve">
          <source>All type of {0}</source>
          <target state="new">All type of {0}</target>
        </trans-unit>
        <trans-unit id="PropertiesDriveItemTypeDifferent" translate="yes" xml:space="preserve">
          <source>Different types</source>
          <target state="new">Different types</target>
        </trans-unit>
        <trans-unit id="PropertiesCombinedItemPath" translate="yes" xml:space="preserve">
          <source>All in {0}</source>
          <target state="new">All in {0}</target>
        </trans-unit>
        <trans-unit id="PropertiesDriveUsedSpace.Text" translate="yes" xml:space="preserve">
          <source>Used space:</source>
          <target state="translated" state-qualifier="tm-suggestion">שטח בשימוש:</target>
        </trans-unit>
        <trans-unit id="PropertiesDriveFreeSpace.Text" translate="yes" xml:space="preserve">
          <source>Free space:</source>
          <target state="translated" state-qualifier="tm-suggestion">שטח פנוי:</target>
        </trans-unit>
        <trans-unit id="PropertiesDriveCapacity.Text" translate="yes" xml:space="preserve">
          <source>Capacity:</source>
          <target state="translated" state-qualifier="tm-suggestion">קיבולת</target>
        </trans-unit>
        <trans-unit id="PropertiesDriveFileSystem.Text" translate="yes" xml:space="preserve">
          <source>File system:</source>
          <target state="translated" state-qualifier="tm-suggestion">מערכת קבצים:</target>
        </trans-unit>
        <trans-unit id="JumpListRecentGroupHeader" translate="yes" xml:space="preserve">
          <source>Recent</source>
          <target state="new">Recent</target>
        </trans-unit>
        <trans-unit id="SettingsPreferencesAppLanguage.Text" translate="yes" xml:space="preserve">
          <source>App Language</source>
          <target state="new">App Language</target>
        </trans-unit>
        <trans-unit id="SettingsPreferencesAppLanguageRestartRequired.Text" translate="yes" xml:space="preserve">
          <source>Restart required</source>
          <target state="new">Restart required</target>
        </trans-unit>
        <trans-unit id="syncStatusColumn.Header" translate="yes" xml:space="preserve">
          <source>Status</source>
          <target state="new">Status</target>
        </trans-unit>
<<<<<<< HEAD
        <trans-unit id="SettingsOnStartupNewInstanceBehaviour.Text" translate="yes" xml:space="preserve">
          <source>When launching a pinned folder</source>
          <target state="new">When launching a pinned folder</target>
        </trans-unit>
        <trans-unit id="SettingsOnStartupLaunchNewInstance.Content" translate="yes" xml:space="preserve">
          <source>Always open a new instance</source>
          <target state="new">Always open a new instance</target>
        </trans-unit>
        <trans-unit id="SettingsOnStartupLaunchNewTab.Content" translate="yes" xml:space="preserve">
          <source>Open folder in a new tab</source>
          <target state="new">Open folder in a new tab</target>
=======
        <trans-unit id="SettingsOnStartupOpenAddPageButton.Content" translate="yes" xml:space="preserve">
          <source>Add a new page</source>
          <target state="new">Add a new page</target>
        </trans-unit>
        <trans-unit id="SettingsOnStartupOpenSpecificPagesUserControlChangePage.Text" translate="yes" xml:space="preserve">
          <source>Change Page Location</source>
          <target state="new">Change Page Location</target>
        </trans-unit>
        <trans-unit id="SettingsOnStartupPages.Text" translate="yes" xml:space="preserve">
          <source>Pages:</source>
          <target state="new">Pages:</target>
        </trans-unit>
        <trans-unit id="SettingsOnStartupOpenSpecificPagesUserControlRemovePage.Text" translate="yes" xml:space="preserve">
          <source>Remove Page</source>
          <target state="new">Remove Page</target>
>>>>>>> 554a58ff
        </trans-unit>
      </group>
    </body>
  </file>
</xliff><|MERGE_RESOLUTION|>--- conflicted
+++ resolved
@@ -970,7 +970,22 @@
           <source>Status</source>
           <target state="new">Status</target>
         </trans-unit>
-<<<<<<< HEAD
+        <trans-unit id="SettingsOnStartupOpenAddPageButton.Content" translate="yes" xml:space="preserve">
+          <source>Add a new page</source>
+          <target state="new">Add a new page</target>
+        </trans-unit>
+        <trans-unit id="SettingsOnStartupOpenSpecificPagesUserControlChangePage.Text" translate="yes" xml:space="preserve">
+          <source>Change Page Location</source>
+          <target state="new">Change Page Location</target>
+        </trans-unit>
+        <trans-unit id="SettingsOnStartupPages.Text" translate="yes" xml:space="preserve">
+          <source>Pages:</source>
+          <target state="new">Pages:</target>
+        </trans-unit>
+        <trans-unit id="SettingsOnStartupOpenSpecificPagesUserControlRemovePage.Text" translate="yes" xml:space="preserve">
+          <source>Remove Page</source>
+          <target state="new">Remove Page</target>
+        </trans-unit>
         <trans-unit id="SettingsOnStartupNewInstanceBehaviour.Text" translate="yes" xml:space="preserve">
           <source>When launching a pinned folder</source>
           <target state="new">When launching a pinned folder</target>
@@ -982,23 +997,6 @@
         <trans-unit id="SettingsOnStartupLaunchNewTab.Content" translate="yes" xml:space="preserve">
           <source>Open folder in a new tab</source>
           <target state="new">Open folder in a new tab</target>
-=======
-        <trans-unit id="SettingsOnStartupOpenAddPageButton.Content" translate="yes" xml:space="preserve">
-          <source>Add a new page</source>
-          <target state="new">Add a new page</target>
-        </trans-unit>
-        <trans-unit id="SettingsOnStartupOpenSpecificPagesUserControlChangePage.Text" translate="yes" xml:space="preserve">
-          <source>Change Page Location</source>
-          <target state="new">Change Page Location</target>
-        </trans-unit>
-        <trans-unit id="SettingsOnStartupPages.Text" translate="yes" xml:space="preserve">
-          <source>Pages:</source>
-          <target state="new">Pages:</target>
-        </trans-unit>
-        <trans-unit id="SettingsOnStartupOpenSpecificPagesUserControlRemovePage.Text" translate="yes" xml:space="preserve">
-          <source>Remove Page</source>
-          <target state="new">Remove Page</target>
->>>>>>> 554a58ff
         </trans-unit>
       </group>
     </body>
