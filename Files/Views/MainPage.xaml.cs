--- conflicted
+++ resolved
@@ -75,7 +75,6 @@
 
             ToggleFullScreenAcceleratorCommand = new RelayCommand<KeyboardAcceleratorInvokedEventArgs>(ToggleFullScreenAccelerator);
 
-<<<<<<< HEAD
             App.AppSettings.PropertyChanged += AppSettings_PropertyChanged;
             App.DrivesManager.RefreshCompleted += DrivesManager_RefreshCompleted;
             App.DrivesManager.RemoveDrivesSidebarSection += SidebarControl_RemoveSidebarSection;
@@ -88,6 +87,7 @@
             App.LibraryManager.Libraries.CollectionChanged += Libraries_CollectionChanged;
             App.LibraryManager.RemoveLibrariesSidebarSection += SidebarControl_RemoveSidebarSection;
             App.LibraryManager.RefreshCompleted += LibraryManager_RefreshCompleted;
+            UserSettingsService.OnSettingChangedEvent += UserSettingsService_OnSettingChangedEvent;
         }
 
         private void SidebarControl_RemoveSidebarSection(object sender, SectionType sectionType)
@@ -420,9 +420,6 @@
                     SidebarControl.SideBarItemsSemaphore.Release();
                 }
             });
-=======
-            UserSettingsService.OnSettingChangedEvent += UserSettingsService_OnSettingChangedEvent;
->>>>>>> e616f88f
         }
 
         private void UserSettingsService_OnSettingChangedEvent(object sender, EventArguments.SettingChangedEventArgs e)
