--- conflicted
+++ resolved
@@ -218,19 +218,6 @@
             }
         }
 
-<<<<<<< HEAD
-        public bool IsLastColumnBase => (ColumnHost?.ActiveBlades is null) || ColumnHost.ActiveBlades.Count == 1;
-
-        private async void ItemIconImage_Loaded(object sender, RoutedEventArgs e)
-        {
-            var image = (Image)sender;
-            if (image.Source == null)
-            {
-                image.Source = await ((byte[])image.Tag).ToBitmapAsync();
-            }
-        }
-=======
         private PointerEventHandler ColumnPointerPressedHandler { get; }
->>>>>>> e616f88f
     }
 }