<local:BaseLayout
    x:Class="Files.Views.LayoutModes.ColumnViewBrowser"
    xmlns="http://schemas.microsoft.com/winfx/2006/xaml/presentation"
    xmlns:x="http://schemas.microsoft.com/winfx/2006/xaml"
    xmlns:controls="using:Microsoft.Toolkit.Uwp.UI.Controls"
    xmlns:converters="using:Microsoft.Toolkit.Uwp.UI.Converters"
    xmlns:converters1="using:Files.Converters"
    xmlns:d="http://schemas.microsoft.com/expression/blend/2008"
    xmlns:i="using:Microsoft.Xaml.Interactivity"
    xmlns:icore="using:Microsoft.Xaml.Interactions.Core"
    xmlns:local="using:Files"
    xmlns:local2="using:Files.Views"
    xmlns:mc="http://schemas.openxmlformats.org/markup-compatibility/2006"
    x:Name="PageRoot"
    mc:Ignorable="d">
    <i:Interaction.Behaviors>
        <icore:EventTriggerBehavior EventName="PointerPressed">
            <icore:InvokeCommandAction Command="{x:Bind CommandsViewModel.ItemPointerPressedCommand}" />
        </icore:EventTriggerBehavior>
    </i:Interaction.Behaviors>
    <local:BaseLayout.Resources>
        <converters:BoolNegationConverter x:Key="BoolNegationConverter" />
        <converters:BoolToVisibilityConverter
            x:Key="NegatedBoolToVisibilityConverter"
            FalseValue="Visible"
            TrueValue="Collapsed" />
        <converters:EmptyObjectToObjectConverter
            x:Key="EmptyObjectToObjectConverter"
            EmptyValue="Collapsed"
            NotEmptyValue="Visible" />

        <converters:BoolToVisibilityConverter
            x:Key="BoolToVisibilityConverter"
            FalseValue="Collapsed"
            TrueValue="Visible" />

        <converters1:BoolToSelectionMode x:Key="BoolToSelectionModeConverter" />
        <Style TargetType="controls:BladeItem">
            <Setter Property="Background" Value="Transparent" />
            <Setter Property="TitleBarVisibility" Value="Collapsed" />
            <Setter Property="BorderThickness" Value="0,0,1,0" />
            <Setter Property="BorderBrush" Value="{ThemeResource ControlStrokeColorDefault}" />
            <Setter Property="Width" Value="300" />
        </Style>
        <Style TargetType="ListViewHeaderItem">
            <Setter Property="FontFamily" Value="{ThemeResource ContentControlThemeFontFamily}" />
            <Setter Property="FontSize" Value="{ThemeResource GridViewHeaderItemThemeFontSize}" />
            <Setter Property="Background" Value="{ThemeResource GridViewHeaderItemBackground}" />
            <Setter Property="Margin" Value="0,0,0,4" />
            <Setter Property="Padding" Value="12,8,12,0" />
            <Setter Property="HorizontalContentAlignment" Value="Stretch" />
            <Setter Property="CornerRadius" Value="{ThemeResource ControlCornerRadius}" />
            <Setter Property="VerticalContentAlignment" Value="Stretch" />
            <Setter Property="MinHeight" Value="{ThemeResource GridViewHeaderItemMinHeight}" />
            <Setter Property="UseSystemFocusVisuals" Value="{StaticResource UseSystemFocusVisuals}" />
            <Setter Property="HorizontalAlignment" Value="Stretch" />
            <Setter Property="Template">
                <Setter.Value>
                    <ControlTemplate TargetType="ListViewHeaderItem">
                        <Grid
                            x:Name="HeaderItemRootGrid"
                            Margin="0,0,4,0"
                            HorizontalAlignment="Stretch"
                            Background="{TemplateBinding Background}"
                            BorderBrush="{TemplateBinding BorderBrush}"
                            BorderThickness="{TemplateBinding BorderThickness}"
                            CornerRadius="{TemplateBinding CornerRadius}"
                            PointerCanceled="StackPanel_PointerCanceled"
                            PointerEntered="StackPanel_PointerEntered"
                            PointerExited="StackPanel_PointerCanceled"
                            PointerPressed="RootPanel_PointerPressed"
                            PointerReleased="StackPanel_PointerCanceled">
                            <Grid.ColumnDefinitions>
                                <ColumnDefinition Width="Auto" />
                                <ColumnDefinition Width="*" />
                            </Grid.ColumnDefinitions>
                            <ContentPresenter
                                x:Name="ContentPresenter"
                                Grid.Column="0"
                                Margin="{TemplateBinding Padding}"
                                HorizontalContentAlignment="{TemplateBinding HorizontalContentAlignment}"
                                VerticalContentAlignment="{TemplateBinding VerticalContentAlignment}"
                                Content="{TemplateBinding Content}"
                                ContentTemplate="{TemplateBinding ContentTemplate}"
                                ContentTransitions="{TemplateBinding ContentTransitions}" />
                            <Rectangle
                                Grid.Column="1"
                                Height="1"
                                HorizontalAlignment="Stretch"
                                VerticalAlignment="Center"
                                Stroke="{ThemeResource GridViewHeaderItemDividerStroke}"
                                StrokeThickness="0.5" />

                            <VisualStateManager.VisualStateGroups>
                                <VisualStateGroup x:Name="CommonStates">
                                    <VisualState x:Name="Normal" />

                                    <VisualState x:Name="PointerOver">
                                        <Storyboard>
                                            <ObjectAnimationUsingKeyFrames Storyboard.TargetName="HeaderItemRootGrid" Storyboard.TargetProperty="Background">
                                                <DiscreteObjectKeyFrame KeyTime="0" Value="{ThemeResource ButtonBackgroundPointerOver}" />
                                            </ObjectAnimationUsingKeyFrames>
                                            <ObjectAnimationUsingKeyFrames Storyboard.TargetName="HeaderItemRootGrid" Storyboard.TargetProperty="BorderBrush">
                                                <DiscreteObjectKeyFrame KeyTime="0" Value="{ThemeResource ButtonBorderBrushPointerOver}" />
                                            </ObjectAnimationUsingKeyFrames>
                                        </Storyboard>
                                        <VisualState.Setters>
                                            <!--<Setter Target="ContentPresenter.(local:AnimatedIcon.State)" Value="PointerOver" />-->
                                        </VisualState.Setters>
                                    </VisualState>

                                    <VisualState x:Name="Pressed">
                                        <Storyboard>
                                            <ObjectAnimationUsingKeyFrames Storyboard.TargetName="HeaderItemRootGrid" Storyboard.TargetProperty="Background">
                                                <DiscreteObjectKeyFrame KeyTime="0" Value="{ThemeResource ButtonBackgroundPressed}" />
                                            </ObjectAnimationUsingKeyFrames>
                                            <ObjectAnimationUsingKeyFrames Storyboard.TargetName="HeaderItemRootGrid" Storyboard.TargetProperty="BorderBrush">
                                                <DiscreteObjectKeyFrame KeyTime="0" Value="{ThemeResource ButtonBorderBrushPressed}" />
                                            </ObjectAnimationUsingKeyFrames>
                                        </Storyboard>
                                        <VisualState.Setters>
                                            <!--<Setter Target="ContentPresenter.(local:AnimatedIcon.State)" Value="Pressed" />-->
                                        </VisualState.Setters>
                                    </VisualState>
                                </VisualStateGroup>
                            </VisualStateManager.VisualStateGroups>
                        </Grid>
                    </ControlTemplate>
                </Setter.Value>
            </Setter>
        </Style>
    </local:BaseLayout.Resources>
    <Grid x:Name="RootGrid" ContextFlyout="{x:Bind BaseContextMenuFlyout}">
        <controls:BladeView x:Name="ColumnHost">
            <controls:BladeView.Transitions>
                <TransitionCollection />
            </controls:BladeView.Transitions>
            <controls:BladeView.ItemContainerTransitions>
                <TransitionCollection />
            </controls:BladeView.ItemContainerTransitions>

<<<<<<< HEAD
                    <muxc:TeachingTip
                        x:Name="FileNameTeachingTip"
                        x:Uid="FileNameTeachingTip"
                        Grid.RowSpan="2"
                        CloseButtonContent="OK"
                        PreferredPlacement="Auto"
                        Subtitle="The item name must not contain the following characters: \ / : * ? &quot; &lt; &gt; |"
                        Visibility="Collapsed" />

                    <SemanticZoom
                        CanChangeViews="{x:Bind CollectionViewSource.IsSourceGrouped, Mode=OneWay}"
                        ViewChangeStarted="SemanticZoom_ViewChangeStarted"
                        Visibility="{x:Bind FolderSettings.IsLayoutModeChanging, Mode=OneWay, Converter={StaticResource NegatedBoolToVisibilityConverter}}">
                        <SemanticZoom.ZoomedInView>
                            <ListView
                                x:Name="FileList"
                                tui:ScrollViewerExtensions.EnableMiddleClickScrolling="{x:Bind IsMiddleClickToScrollEnabled, Mode=OneWay}"
                                x:FieldModifier="public"
                                AllowDrop="{x:Bind InstanceViewModel.IsPageTypeSearchResults, Converter={StaticResource BoolNegationConverter}, Mode=OneWay}"
                                CanDragItems="True"
                                ContainerContentChanging="FileList_ContainerContentChanging"
                                DoubleTapped="FileList_DoubleTapped"
                                DragItemsStarting="FileList_DragItemsStarting"
                                DragOver="ItemsLayout_DragOver"
                                Drop="ItemsLayout_Drop"
                                Holding="FileList_Holding"
                                IsDoubleTapEnabled="True"
                                IsRightTapEnabled="True"
                                ItemsSource="{x:Bind CollectionViewSource.View, Mode=OneWay}"
                                PreviewKeyDown="FileList_PreviewKeyDown"
                                RightTapped="FileList_RightTapped"
                                ScrollViewer.IsScrollInertiaEnabled="True"
                                SelectionChanged="FileList_SelectionChanged"
                                SelectionMode="{x:Bind MainViewModel.MultiselectEnabled, Mode=OneWay, Converter={StaticResource BoolToSelectionModeConverter}}"
                                Tapped="FileList_ItemTapped">

                                <ListView.ItemContainerTransitions>
                                    <TransitionCollection>
                                        <AddDeleteThemeTransition />
                                        <!--<ContentThemeTransition />-->
                                        <ReorderThemeTransition />
                                        <EntranceThemeTransition IsStaggeringEnabled="False" />
                                    </TransitionCollection>
                                </ListView.ItemContainerTransitions>

                                <ListView.ItemTemplate>
                                    <DataTemplate x:DataType="local2:ListedItem">
                                        <Grid
                                            Height="32"
                                            Margin="0,0"
                                            Padding="10,0"
                                            HorizontalAlignment="Stretch"
                                            VerticalAlignment="Stretch"
                                            Background="Transparent"
                                            CornerRadius="{StaticResource ControlCornerRadius}"
                                            IsRightTapEnabled="True"
                                            Loaded="Grid_Loaded"
                                            RightTapped="StackPanel_RightTapped"
                                            ToolTipService.ToolTip="{x:Bind ItemName, Mode=OneWay}">
                                            <Grid.ColumnDefinitions>
                                                <ColumnDefinition Width="24" />
                                                <ColumnDefinition Width="*" />
                                                <ColumnDefinition Width="Auto" />
                                            </Grid.ColumnDefinitions>
                                            <Grid
                                                Grid.Column="0"
                                                Width="24"
                                                Height="24"
                                                Opacity="{x:Bind Opacity, Mode=OneWay}"
                                                Tag="ItemImage">
                                                <ContentPresenter
                                                    x:Name="PicturePresenter"
                                                    Width="24"
                                                    Height="24"
                                                    HorizontalAlignment="Center"
                                                    VerticalAlignment="Center"
                                                    x:Load="{x:Bind LoadFileIcon, Mode=OneWay}"
                                                    x:Phase="1"
                                                    CornerRadius="{StaticResource DetailsLayoutThumbnailCornerRadius}">
                                                    <Image
                                                        x:Name="Picture"
                                                        Source="{x:Bind FileImage, Mode=OneWay}"
                                                        Stretch="Uniform" />
                                                </ContentPresenter>
                                                <FontIcon
                                                    x:Name="FolderGlyphIcon"
                                                    Width="24"
                                                    Height="24"
                                                    HorizontalAlignment="Stretch"
                                                    VerticalAlignment="Stretch"
                                                    x:Load="{x:Bind LoadFolderGlyph, Mode=OneWay}"
                                                    Glyph="&#xF12B;" />
                                                <Viewbox
                                                    x:Name="TypeUnknownGlyph"
                                                    MaxWidth="24"
                                                    MaxHeight="24"
                                                    HorizontalAlignment="Stretch"
                                                    VerticalAlignment="Stretch"
                                                    x:Phase="1"
                                                    Visibility="{x:Bind LoadUnknownTypeGlyph, Mode=OneWay}">
                                                    <FontIcon Glyph="&#xE7C3;" />
                                                </Viewbox>
                                                <Image
                                                    x:Name="IconOverlay"
                                                    Width="16"
                                                    Height="16"
                                                    HorizontalAlignment="Left"
                                                    VerticalAlignment="Bottom"
                                                    x:Load="True"
                                                    x:Phase="1"
                                                    Source="{x:Bind IconOverlay, Mode=OneWay}"
                                                    Stretch="Uniform" />
                                                <Viewbox
                                                    x:Name="WebShortcutGlyph"
                                                    MaxWidth="24"
                                                    MaxHeight="24"
                                                    HorizontalAlignment="Stretch"
                                                    VerticalAlignment="Stretch"
                                                    x:Phase="1"
                                                    Visibility="{x:Bind LoadWebShortcutGlyph, Mode=OneWay}">
                                                    <FontIcon FontSize="20" Glyph="&#xE71B;" />
                                                </Viewbox>
                                                <Border
                                                    x:Name="ShortcutGlyphElement"
                                                    HorizontalAlignment="Left"
                                                    VerticalAlignment="Bottom"
                                                    x:Phase="1"
                                                    Background="{ThemeResource SolidBackgroundFillColorBaseBrush}"
                                                    BorderBrush="{ThemeResource ApplicationForegroundThemeBrush}"
                                                    BorderThickness="1"
                                                    Visibility="{x:Bind IsShortcutItem}">
                                                    <FontIcon
                                                        FontFamily="{StaticResource CustomGlyph}"
                                                        FontSize="14"
                                                        Glyph="&#xF10A;" />
                                                </Border>
                                            </Grid>
                                            <Grid
                                                Grid.Column="1"
                                                Margin="5,0,5,0"
                                                HorizontalAlignment="Left">
                                                <TextBlock
                                                    x:Name="ItemName"
                                                    Grid.Column="1"
                                                    HorizontalAlignment="Stretch"
                                                    VerticalAlignment="Center"
                                                    Text="{x:Bind ItemName, Mode=OneWay}"
                                                    TextTrimming="CharacterEllipsis"
                                                    TextWrapping="NoWrap" />
                                            </Grid>
                                            <TextBox
                                                x:Name="ListViewTextBoxItemName"
                                                Grid.Column="1"
                                                Margin="0"
                                                HorizontalAlignment="Stretch"
                                                VerticalAlignment="Stretch"
                                                TextAlignment="Left"
                                                TextChanged="ListViewTextBoxItemName_TextChanged"
                                                TextWrapping="Wrap"
                                                Visibility="Collapsed" />
                                            <Grid Grid.Column="2">
                                                <StackPanel Orientation="Horizontal">
                                                    <FontIcon
                                                        x:Name="CloudDriveSyncStatusGlyph"
                                                        HorizontalAlignment="Center"
                                                        VerticalAlignment="Center"
                                                        x:Phase="2"
                                                        FontSize="18"
                                                        Foreground="{x:Bind ((local3:CloudDriveSyncStatusUI)SyncStatusUI).Foreground, Mode=OneWay}"
                                                        Glyph="{x:Bind ((local3:CloudDriveSyncStatusUI)SyncStatusUI).Glyph, Mode=OneWay}"
                                                        Visibility="{x:Bind ((local3:CloudDriveSyncStatusUI)SyncStatusUI).LoadSyncStatus, Mode=OneWay}" />
                                                    <Ellipse
                                                        Width="12"
                                                        Height="12"
                                                        Margin="8,0,4,0"
                                                        x:Phase="2"
                                                        Fill="{x:Bind FileTagUI.Color, Mode=OneWay}"
                                                        ToolTipService.ToolTip="{x:Bind FileTagUI.TagName, Mode=OneWay}"
                                                        Visibility="{x:Bind FileTagUI, Converter={StaticResource EmptyObjectToObjectConverter}, Mode=OneWay}" />
                                                </StackPanel>
                                            </Grid>
                                        </Grid>
                                    </DataTemplate>
                                </ListView.ItemTemplate>

                                <ListView.GroupStyle>
                                    <GroupStyle>
                                        <GroupStyle.HeaderTemplate>
                                            <DataTemplate x:DataType="helpers:IGroupedCollectionHeader">
                                                <StackPanel
                                                    Margin="0,0,0,4"
                                                    VerticalAlignment="Top"
                                                    AutomationProperties.Name="{x:Bind Model.Text}"
                                                    Spacing="0">
                                                    <StackPanel Orientation="Horizontal" Spacing="4">
                                                        <TextBlock
                                                            VerticalAlignment="Center"
                                                            FontSize="16"
                                                            Style="{StaticResource SubtitleTextBlockStyle}"
                                                            Text="{x:Bind Model.Text, Mode=OneWay}" />

                                                        <TextBlock
                                                            Margin="4,0,0,0"
                                                            VerticalAlignment="Center"
                                                            Style="{StaticResource BodyTextBlockStyle}"
                                                            Text="{x:Bind Model.CountText, Mode=OneWay}"
                                                            Visibility="{x:Bind Model.ShowCountTextBelow, Mode=OneWay, Converter={StaticResource NegatedBoolToVisibilityConverter}}" />

                                                        <TextBlock
                                                            VerticalAlignment="Center"
                                                            FontSize="14"
                                                            Style="{StaticResource SubheaderTextBlockStyle}"
                                                            Text="{x:Bind Model.Subtext, Mode=OneWay}"
                                                            Visibility="{x:Bind Model.ShowCountTextBelow, Mode=OneWay, Converter={StaticResource BoolToVisibilityConverter}}" />
                                                    </StackPanel>
                                                    <TextBlock
                                                        Margin="0,2,0,0"
                                                        Style="{StaticResource BodyTextBlockStyle}"
                                                        Text="{x:Bind Model.CountText, Mode=OneWay}"
                                                        Visibility="{x:Bind Model.ShowCountTextBelow, Mode=OneWay, Converter={StaticResource BoolToVisibilityConverter}}" />
                                                </StackPanel>
                                            </DataTemplate>
                                        </GroupStyle.HeaderTemplate>
                                    </GroupStyle>
                                </ListView.GroupStyle>
                                <ListView.ItemContainerStyle>
                                    <Style BasedOn="{StaticResource DefaultListViewItemStyle}" TargetType="ListViewItem">
                                        <Setter Property="HorizontalContentAlignment" Value="Stretch" />
                                    </Style>
                                </ListView.ItemContainerStyle>
                                <ListView.ItemsPanel>
                                    <ItemsPanelTemplate>
                                        <ItemsStackPanel AreStickyGroupHeadersEnabled="True" Orientation="Vertical" />
                                    </ItemsPanelTemplate>
                                </ListView.ItemsPanel>
                                <ListView.Footer>
                                    <StackPanel
                                        x:Name="SearchUnindexedItemsPanel"
                                        HorizontalAlignment="Stretch"
                                        x:Load="{x:Bind InstanceViewModel.ShowSearchUnindexedItemsMessage, Mode=OneWay}"
                                        Orientation="Vertical">
                                        <TextBlock
                                            x:Uid="SearchUnindexedItemsLabel"
                                            HorizontalTextAlignment="Center"
                                            Text="Didn't find what you're looking for?" />
                                        <HyperlinkButton
                                            x:Name="SearchUnindexedItemsButton"
                                            x:Uid="SearchUnindexedItemsButton"
                                            HorizontalAlignment="Center"
                                            Command="{x:Bind CommandsViewModel.SearchUnindexedItems}"
                                            Content="Search unindexed items." />
                                    </StackPanel>
                                </ListView.Footer>
                            </ListView>
                        </SemanticZoom.ZoomedInView>
                        <SemanticZoom.ZoomedOutView>
                            <ListView
                                HorizontalAlignment="Stretch"
                                ItemsSource="{x:Bind CollectionViewSource.View.CollectionGroups, Mode=OneWay}"
                                SelectionMode="None">
                                <ListView.ItemTemplate>
                                    <DataTemplate x:DataType="ICollectionViewGroup">
                                        <StackPanel
                                            Margin="0,4,0,4"
                                            VerticalAlignment="Center"
                                            Orientation="Horizontal"
                                            Spacing="4">
                                            <Image
                                                Height="36"
                                                x:Name="ItemIconImage"
                                                Loaded="ItemIconImage_Loaded"
                                                Tag="{x:Bind ((helpers:IGroupedCollectionHeader)Group).Model.ImageBytes, Mode=OneWay}"
                                                Stretch="Uniform" />
                                            <FontIcon FontSize="32" Glyph="{x:Bind ((helpers:IGroupedCollectionHeader)Group).Model.Icon, Mode=OneWay}" />
                                            <StackPanel
                                                VerticalAlignment="Center"
                                                AutomationProperties.Name="{x:Bind ((helpers:IGroupedCollectionHeader)Group).Model.Text, Mode=OneWay}"
                                                Orientation="Vertical">
                                                <StackPanel Orientation="Horizontal" Spacing="4">
                                                    <TextBlock
                                                        VerticalAlignment="Center"
                                                        FontSize="16"
                                                        Style="{StaticResource SubtitleTextBlockStyle}"
                                                        Text="{x:Bind ((helpers:IGroupedCollectionHeader)Group).Model.Text, Mode=OneWay}" />

                                                    <TextBlock
                                                        Margin="4,0,0,0"
                                                        VerticalAlignment="Center"
                                                        Foreground="{StaticResource SystemControlPageTextBaseMediumBrush}"
                                                        Style="{StaticResource BodyTextBlockStyle}"
                                                        Text="{x:Bind ((helpers:IGroupedCollectionHeader)Group).Model.CountText, Mode=OneWay}"
                                                        Visibility="{x:Bind ((helpers:IGroupedCollectionHeader)Group).Model.ShowCountTextBelow, Mode=OneWay, Converter={StaticResource NegatedBoolToVisibilityConverter}}" />

                                                    <TextBlock
                                                        VerticalAlignment="Center"
                                                        FontSize="14"
                                                        Foreground="{StaticResource SystemControlPageTextBaseMediumBrush}"
                                                        Style="{StaticResource SubheaderTextBlockStyle}"
                                                        Text="{x:Bind ((helpers:IGroupedCollectionHeader)Group).Model.Subtext, Mode=OneWay}"
                                                        Visibility="{x:Bind ((helpers:IGroupedCollectionHeader)Group).Model.ShowCountTextBelow, Mode=OneWay, Converter={StaticResource BoolToVisibilityConverter}}" />
                                                </StackPanel>
                                                <TextBlock
                                                    Foreground="{StaticResource SystemControlPageTextBaseMediumBrush}"
                                                    Style="{StaticResource BodyTextBlockStyle}"
                                                    Text="{x:Bind ((helpers:IGroupedCollectionHeader)Group).Model.CountText, Mode=OneWay}"
                                                    Visibility="{x:Bind ((helpers:IGroupedCollectionHeader)Group).Model.ShowCountTextBelow, Mode=OneWay, Converter={StaticResource BoolToVisibilityConverter}}" />
                                            </StackPanel>
                                        </StackPanel>
                                    </DataTemplate>
                                </ListView.ItemTemplate>
                            </ListView>
                        </SemanticZoom.ZoomedOutView>
                    </SemanticZoom>
                    <Canvas>
                        <Rectangle
                            Name="SelectionRectangle"
                            Canvas.Left="0"
                            Canvas.Top="0"
                            Width="0"
                            Height="0"
                            Fill="{ThemeResource SystemAccentColor}"
                            Opacity=".5"
                            Stroke="{ThemeResource SystemAccentColorLight1}"
                            StrokeThickness="1" />
                    </Canvas>
                </Grid>
=======
            <controls:BladeItem>
                <Frame x:Name="MainPageFrame" />
>>>>>>> e616f88f
            </controls:BladeItem>
        </controls:BladeView>
    </Grid>
</local:BaseLayout><|MERGE_RESOLUTION|>--- conflicted
+++ resolved
@@ -139,337 +139,8 @@
                 <TransitionCollection />
             </controls:BladeView.ItemContainerTransitions>
 
-<<<<<<< HEAD
-                    <muxc:TeachingTip
-                        x:Name="FileNameTeachingTip"
-                        x:Uid="FileNameTeachingTip"
-                        Grid.RowSpan="2"
-                        CloseButtonContent="OK"
-                        PreferredPlacement="Auto"
-                        Subtitle="The item name must not contain the following characters: \ / : * ? &quot; &lt; &gt; |"
-                        Visibility="Collapsed" />
-
-                    <SemanticZoom
-                        CanChangeViews="{x:Bind CollectionViewSource.IsSourceGrouped, Mode=OneWay}"
-                        ViewChangeStarted="SemanticZoom_ViewChangeStarted"
-                        Visibility="{x:Bind FolderSettings.IsLayoutModeChanging, Mode=OneWay, Converter={StaticResource NegatedBoolToVisibilityConverter}}">
-                        <SemanticZoom.ZoomedInView>
-                            <ListView
-                                x:Name="FileList"
-                                tui:ScrollViewerExtensions.EnableMiddleClickScrolling="{x:Bind IsMiddleClickToScrollEnabled, Mode=OneWay}"
-                                x:FieldModifier="public"
-                                AllowDrop="{x:Bind InstanceViewModel.IsPageTypeSearchResults, Converter={StaticResource BoolNegationConverter}, Mode=OneWay}"
-                                CanDragItems="True"
-                                ContainerContentChanging="FileList_ContainerContentChanging"
-                                DoubleTapped="FileList_DoubleTapped"
-                                DragItemsStarting="FileList_DragItemsStarting"
-                                DragOver="ItemsLayout_DragOver"
-                                Drop="ItemsLayout_Drop"
-                                Holding="FileList_Holding"
-                                IsDoubleTapEnabled="True"
-                                IsRightTapEnabled="True"
-                                ItemsSource="{x:Bind CollectionViewSource.View, Mode=OneWay}"
-                                PreviewKeyDown="FileList_PreviewKeyDown"
-                                RightTapped="FileList_RightTapped"
-                                ScrollViewer.IsScrollInertiaEnabled="True"
-                                SelectionChanged="FileList_SelectionChanged"
-                                SelectionMode="{x:Bind MainViewModel.MultiselectEnabled, Mode=OneWay, Converter={StaticResource BoolToSelectionModeConverter}}"
-                                Tapped="FileList_ItemTapped">
-
-                                <ListView.ItemContainerTransitions>
-                                    <TransitionCollection>
-                                        <AddDeleteThemeTransition />
-                                        <!--<ContentThemeTransition />-->
-                                        <ReorderThemeTransition />
-                                        <EntranceThemeTransition IsStaggeringEnabled="False" />
-                                    </TransitionCollection>
-                                </ListView.ItemContainerTransitions>
-
-                                <ListView.ItemTemplate>
-                                    <DataTemplate x:DataType="local2:ListedItem">
-                                        <Grid
-                                            Height="32"
-                                            Margin="0,0"
-                                            Padding="10,0"
-                                            HorizontalAlignment="Stretch"
-                                            VerticalAlignment="Stretch"
-                                            Background="Transparent"
-                                            CornerRadius="{StaticResource ControlCornerRadius}"
-                                            IsRightTapEnabled="True"
-                                            Loaded="Grid_Loaded"
-                                            RightTapped="StackPanel_RightTapped"
-                                            ToolTipService.ToolTip="{x:Bind ItemName, Mode=OneWay}">
-                                            <Grid.ColumnDefinitions>
-                                                <ColumnDefinition Width="24" />
-                                                <ColumnDefinition Width="*" />
-                                                <ColumnDefinition Width="Auto" />
-                                            </Grid.ColumnDefinitions>
-                                            <Grid
-                                                Grid.Column="0"
-                                                Width="24"
-                                                Height="24"
-                                                Opacity="{x:Bind Opacity, Mode=OneWay}"
-                                                Tag="ItemImage">
-                                                <ContentPresenter
-                                                    x:Name="PicturePresenter"
-                                                    Width="24"
-                                                    Height="24"
-                                                    HorizontalAlignment="Center"
-                                                    VerticalAlignment="Center"
-                                                    x:Load="{x:Bind LoadFileIcon, Mode=OneWay}"
-                                                    x:Phase="1"
-                                                    CornerRadius="{StaticResource DetailsLayoutThumbnailCornerRadius}">
-                                                    <Image
-                                                        x:Name="Picture"
-                                                        Source="{x:Bind FileImage, Mode=OneWay}"
-                                                        Stretch="Uniform" />
-                                                </ContentPresenter>
-                                                <FontIcon
-                                                    x:Name="FolderGlyphIcon"
-                                                    Width="24"
-                                                    Height="24"
-                                                    HorizontalAlignment="Stretch"
-                                                    VerticalAlignment="Stretch"
-                                                    x:Load="{x:Bind LoadFolderGlyph, Mode=OneWay}"
-                                                    Glyph="&#xF12B;" />
-                                                <Viewbox
-                                                    x:Name="TypeUnknownGlyph"
-                                                    MaxWidth="24"
-                                                    MaxHeight="24"
-                                                    HorizontalAlignment="Stretch"
-                                                    VerticalAlignment="Stretch"
-                                                    x:Phase="1"
-                                                    Visibility="{x:Bind LoadUnknownTypeGlyph, Mode=OneWay}">
-                                                    <FontIcon Glyph="&#xE7C3;" />
-                                                </Viewbox>
-                                                <Image
-                                                    x:Name="IconOverlay"
-                                                    Width="16"
-                                                    Height="16"
-                                                    HorizontalAlignment="Left"
-                                                    VerticalAlignment="Bottom"
-                                                    x:Load="True"
-                                                    x:Phase="1"
-                                                    Source="{x:Bind IconOverlay, Mode=OneWay}"
-                                                    Stretch="Uniform" />
-                                                <Viewbox
-                                                    x:Name="WebShortcutGlyph"
-                                                    MaxWidth="24"
-                                                    MaxHeight="24"
-                                                    HorizontalAlignment="Stretch"
-                                                    VerticalAlignment="Stretch"
-                                                    x:Phase="1"
-                                                    Visibility="{x:Bind LoadWebShortcutGlyph, Mode=OneWay}">
-                                                    <FontIcon FontSize="20" Glyph="&#xE71B;" />
-                                                </Viewbox>
-                                                <Border
-                                                    x:Name="ShortcutGlyphElement"
-                                                    HorizontalAlignment="Left"
-                                                    VerticalAlignment="Bottom"
-                                                    x:Phase="1"
-                                                    Background="{ThemeResource SolidBackgroundFillColorBaseBrush}"
-                                                    BorderBrush="{ThemeResource ApplicationForegroundThemeBrush}"
-                                                    BorderThickness="1"
-                                                    Visibility="{x:Bind IsShortcutItem}">
-                                                    <FontIcon
-                                                        FontFamily="{StaticResource CustomGlyph}"
-                                                        FontSize="14"
-                                                        Glyph="&#xF10A;" />
-                                                </Border>
-                                            </Grid>
-                                            <Grid
-                                                Grid.Column="1"
-                                                Margin="5,0,5,0"
-                                                HorizontalAlignment="Left">
-                                                <TextBlock
-                                                    x:Name="ItemName"
-                                                    Grid.Column="1"
-                                                    HorizontalAlignment="Stretch"
-                                                    VerticalAlignment="Center"
-                                                    Text="{x:Bind ItemName, Mode=OneWay}"
-                                                    TextTrimming="CharacterEllipsis"
-                                                    TextWrapping="NoWrap" />
-                                            </Grid>
-                                            <TextBox
-                                                x:Name="ListViewTextBoxItemName"
-                                                Grid.Column="1"
-                                                Margin="0"
-                                                HorizontalAlignment="Stretch"
-                                                VerticalAlignment="Stretch"
-                                                TextAlignment="Left"
-                                                TextChanged="ListViewTextBoxItemName_TextChanged"
-                                                TextWrapping="Wrap"
-                                                Visibility="Collapsed" />
-                                            <Grid Grid.Column="2">
-                                                <StackPanel Orientation="Horizontal">
-                                                    <FontIcon
-                                                        x:Name="CloudDriveSyncStatusGlyph"
-                                                        HorizontalAlignment="Center"
-                                                        VerticalAlignment="Center"
-                                                        x:Phase="2"
-                                                        FontSize="18"
-                                                        Foreground="{x:Bind ((local3:CloudDriveSyncStatusUI)SyncStatusUI).Foreground, Mode=OneWay}"
-                                                        Glyph="{x:Bind ((local3:CloudDriveSyncStatusUI)SyncStatusUI).Glyph, Mode=OneWay}"
-                                                        Visibility="{x:Bind ((local3:CloudDriveSyncStatusUI)SyncStatusUI).LoadSyncStatus, Mode=OneWay}" />
-                                                    <Ellipse
-                                                        Width="12"
-                                                        Height="12"
-                                                        Margin="8,0,4,0"
-                                                        x:Phase="2"
-                                                        Fill="{x:Bind FileTagUI.Color, Mode=OneWay}"
-                                                        ToolTipService.ToolTip="{x:Bind FileTagUI.TagName, Mode=OneWay}"
-                                                        Visibility="{x:Bind FileTagUI, Converter={StaticResource EmptyObjectToObjectConverter}, Mode=OneWay}" />
-                                                </StackPanel>
-                                            </Grid>
-                                        </Grid>
-                                    </DataTemplate>
-                                </ListView.ItemTemplate>
-
-                                <ListView.GroupStyle>
-                                    <GroupStyle>
-                                        <GroupStyle.HeaderTemplate>
-                                            <DataTemplate x:DataType="helpers:IGroupedCollectionHeader">
-                                                <StackPanel
-                                                    Margin="0,0,0,4"
-                                                    VerticalAlignment="Top"
-                                                    AutomationProperties.Name="{x:Bind Model.Text}"
-                                                    Spacing="0">
-                                                    <StackPanel Orientation="Horizontal" Spacing="4">
-                                                        <TextBlock
-                                                            VerticalAlignment="Center"
-                                                            FontSize="16"
-                                                            Style="{StaticResource SubtitleTextBlockStyle}"
-                                                            Text="{x:Bind Model.Text, Mode=OneWay}" />
-
-                                                        <TextBlock
-                                                            Margin="4,0,0,0"
-                                                            VerticalAlignment="Center"
-                                                            Style="{StaticResource BodyTextBlockStyle}"
-                                                            Text="{x:Bind Model.CountText, Mode=OneWay}"
-                                                            Visibility="{x:Bind Model.ShowCountTextBelow, Mode=OneWay, Converter={StaticResource NegatedBoolToVisibilityConverter}}" />
-
-                                                        <TextBlock
-                                                            VerticalAlignment="Center"
-                                                            FontSize="14"
-                                                            Style="{StaticResource SubheaderTextBlockStyle}"
-                                                            Text="{x:Bind Model.Subtext, Mode=OneWay}"
-                                                            Visibility="{x:Bind Model.ShowCountTextBelow, Mode=OneWay, Converter={StaticResource BoolToVisibilityConverter}}" />
-                                                    </StackPanel>
-                                                    <TextBlock
-                                                        Margin="0,2,0,0"
-                                                        Style="{StaticResource BodyTextBlockStyle}"
-                                                        Text="{x:Bind Model.CountText, Mode=OneWay}"
-                                                        Visibility="{x:Bind Model.ShowCountTextBelow, Mode=OneWay, Converter={StaticResource BoolToVisibilityConverter}}" />
-                                                </StackPanel>
-                                            </DataTemplate>
-                                        </GroupStyle.HeaderTemplate>
-                                    </GroupStyle>
-                                </ListView.GroupStyle>
-                                <ListView.ItemContainerStyle>
-                                    <Style BasedOn="{StaticResource DefaultListViewItemStyle}" TargetType="ListViewItem">
-                                        <Setter Property="HorizontalContentAlignment" Value="Stretch" />
-                                    </Style>
-                                </ListView.ItemContainerStyle>
-                                <ListView.ItemsPanel>
-                                    <ItemsPanelTemplate>
-                                        <ItemsStackPanel AreStickyGroupHeadersEnabled="True" Orientation="Vertical" />
-                                    </ItemsPanelTemplate>
-                                </ListView.ItemsPanel>
-                                <ListView.Footer>
-                                    <StackPanel
-                                        x:Name="SearchUnindexedItemsPanel"
-                                        HorizontalAlignment="Stretch"
-                                        x:Load="{x:Bind InstanceViewModel.ShowSearchUnindexedItemsMessage, Mode=OneWay}"
-                                        Orientation="Vertical">
-                                        <TextBlock
-                                            x:Uid="SearchUnindexedItemsLabel"
-                                            HorizontalTextAlignment="Center"
-                                            Text="Didn't find what you're looking for?" />
-                                        <HyperlinkButton
-                                            x:Name="SearchUnindexedItemsButton"
-                                            x:Uid="SearchUnindexedItemsButton"
-                                            HorizontalAlignment="Center"
-                                            Command="{x:Bind CommandsViewModel.SearchUnindexedItems}"
-                                            Content="Search unindexed items." />
-                                    </StackPanel>
-                                </ListView.Footer>
-                            </ListView>
-                        </SemanticZoom.ZoomedInView>
-                        <SemanticZoom.ZoomedOutView>
-                            <ListView
-                                HorizontalAlignment="Stretch"
-                                ItemsSource="{x:Bind CollectionViewSource.View.CollectionGroups, Mode=OneWay}"
-                                SelectionMode="None">
-                                <ListView.ItemTemplate>
-                                    <DataTemplate x:DataType="ICollectionViewGroup">
-                                        <StackPanel
-                                            Margin="0,4,0,4"
-                                            VerticalAlignment="Center"
-                                            Orientation="Horizontal"
-                                            Spacing="4">
-                                            <Image
-                                                Height="36"
-                                                x:Name="ItemIconImage"
-                                                Loaded="ItemIconImage_Loaded"
-                                                Tag="{x:Bind ((helpers:IGroupedCollectionHeader)Group).Model.ImageBytes, Mode=OneWay}"
-                                                Stretch="Uniform" />
-                                            <FontIcon FontSize="32" Glyph="{x:Bind ((helpers:IGroupedCollectionHeader)Group).Model.Icon, Mode=OneWay}" />
-                                            <StackPanel
-                                                VerticalAlignment="Center"
-                                                AutomationProperties.Name="{x:Bind ((helpers:IGroupedCollectionHeader)Group).Model.Text, Mode=OneWay}"
-                                                Orientation="Vertical">
-                                                <StackPanel Orientation="Horizontal" Spacing="4">
-                                                    <TextBlock
-                                                        VerticalAlignment="Center"
-                                                        FontSize="16"
-                                                        Style="{StaticResource SubtitleTextBlockStyle}"
-                                                        Text="{x:Bind ((helpers:IGroupedCollectionHeader)Group).Model.Text, Mode=OneWay}" />
-
-                                                    <TextBlock
-                                                        Margin="4,0,0,0"
-                                                        VerticalAlignment="Center"
-                                                        Foreground="{StaticResource SystemControlPageTextBaseMediumBrush}"
-                                                        Style="{StaticResource BodyTextBlockStyle}"
-                                                        Text="{x:Bind ((helpers:IGroupedCollectionHeader)Group).Model.CountText, Mode=OneWay}"
-                                                        Visibility="{x:Bind ((helpers:IGroupedCollectionHeader)Group).Model.ShowCountTextBelow, Mode=OneWay, Converter={StaticResource NegatedBoolToVisibilityConverter}}" />
-
-                                                    <TextBlock
-                                                        VerticalAlignment="Center"
-                                                        FontSize="14"
-                                                        Foreground="{StaticResource SystemControlPageTextBaseMediumBrush}"
-                                                        Style="{StaticResource SubheaderTextBlockStyle}"
-                                                        Text="{x:Bind ((helpers:IGroupedCollectionHeader)Group).Model.Subtext, Mode=OneWay}"
-                                                        Visibility="{x:Bind ((helpers:IGroupedCollectionHeader)Group).Model.ShowCountTextBelow, Mode=OneWay, Converter={StaticResource BoolToVisibilityConverter}}" />
-                                                </StackPanel>
-                                                <TextBlock
-                                                    Foreground="{StaticResource SystemControlPageTextBaseMediumBrush}"
-                                                    Style="{StaticResource BodyTextBlockStyle}"
-                                                    Text="{x:Bind ((helpers:IGroupedCollectionHeader)Group).Model.CountText, Mode=OneWay}"
-                                                    Visibility="{x:Bind ((helpers:IGroupedCollectionHeader)Group).Model.ShowCountTextBelow, Mode=OneWay, Converter={StaticResource BoolToVisibilityConverter}}" />
-                                            </StackPanel>
-                                        </StackPanel>
-                                    </DataTemplate>
-                                </ListView.ItemTemplate>
-                            </ListView>
-                        </SemanticZoom.ZoomedOutView>
-                    </SemanticZoom>
-                    <Canvas>
-                        <Rectangle
-                            Name="SelectionRectangle"
-                            Canvas.Left="0"
-                            Canvas.Top="0"
-                            Width="0"
-                            Height="0"
-                            Fill="{ThemeResource SystemAccentColor}"
-                            Opacity=".5"
-                            Stroke="{ThemeResource SystemAccentColorLight1}"
-                            StrokeThickness="1" />
-                    </Canvas>
-                </Grid>
-=======
             <controls:BladeItem>
                 <Frame x:Name="MainPageFrame" />
->>>>>>> e616f88f
             </controls:BladeItem>
         </controls:BladeView>
     </Grid>
