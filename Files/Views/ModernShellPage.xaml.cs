﻿using Files.Commands;
using Files.Common;
using Files.Dialogs;
using Files.Filesystem;
using Files.Helpers;
using Files.Interacts;
using Files.UserControls;
using Files.View_Models;
using Microsoft.Toolkit.Uwp.Extensions;
using System;
using System.Collections.Generic;
using System.ComponentModel;
using System.IO;
using System.Linq;
using System.Runtime.CompilerServices;
using System.Threading.Tasks;
using Windows.ApplicationModel;
using Windows.ApplicationModel.AppService;
using Windows.ApplicationModel.Core;
using Windows.ApplicationModel.DataTransfer;
using Windows.ApplicationModel.Resources.Core;
using Windows.Foundation.Collections;
using Windows.Storage;
using Windows.System;
using Windows.UI.Core;
using Windows.UI.Text;
using Windows.UI.Xaml;
using Windows.UI.Xaml.Controls;
using Windows.UI.Xaml.Input;
using Windows.UI.Xaml.Media;
using Windows.UI.Xaml.Media.Animation;
using Windows.UI.Xaml.Navigation;


namespace Files.Views.Pages
{
    public sealed partial class ModernShellPage : Page, IShellPage, INotifyPropertyChanged
    {
        public SettingsViewModel AppSettings => App.AppSettings;
        public bool IsCurrentInstance { get; set; } = false;
        public StatusBarControl BottomStatusStripControl => StatusBarControl;
        public Frame ContentFrame => ItemDisplayFrame;
        private Interaction _InteractionOperations = null;
        public Interaction InteractionOperations
        {
            get
            {
                return _InteractionOperations;
            }
            private set
            {
                if (_InteractionOperations != value)
                {
                    _InteractionOperations = value;
                    NotifyPropertyChanged("InteractionOperations");
                }
            }
        }
        public ItemViewModel FilesystemViewModel { get; private set; } = null;
        public CurrentInstanceViewModel InstanceViewModel { get; } = new CurrentInstanceViewModel();
        private BaseLayout _ContentPage = null;
        public BaseLayout ContentPage 
        {
            get
            {
                return _ContentPage;
            }
            set
            {
                if (value != _ContentPage)
                {
                    _ContentPage = value;
                    NotifyPropertyChanged("ContentPage");
                }
            }
        }

        public Control OperationsControl => null;
        public Type CurrentPageType => ItemDisplayFrame.SourcePageType;
        public INavigationControlItem SidebarSelectedItem { get => SidebarControl.SelectedSidebarItem; set => SidebarControl.SelectedSidebarItem = value; }
        public INavigationToolbar NavigationToolbar => NavToolbar;

        public ModernShellPage()
        {
            this.InitializeComponent();
            AppSettings.DrivesManager.PropertyChanged += DrivesManager_PropertyChanged;
            DisplayFilesystemConsentDialog();

            var flowDirectionSetting = ResourceContext.GetForCurrentView().QualifierValues["LayoutDirection"];

            if (flowDirectionSetting == "RTL")
            {
                FlowDirection = FlowDirection.RightToLeft;
            }

            NavigationToolbar.EditModeEnabled += NavigationToolbar_EditModeEnabled;
            NavigationToolbar.QuerySubmitted += NavigationToolbar_QuerySubmitted;

            if ((NavigationToolbar as ModernNavigationToolbar) != null)
            {
                (NavigationToolbar as ModernNavigationToolbar).ToolbarPathItemInvoked += ModernShellPage_NavigationRequested;
                (NavigationToolbar as ModernNavigationToolbar).ToolbarFlyoutOpened += ModernShellPage_ToolbarFlyoutOpened;
                (NavigationToolbar as ModernNavigationToolbar).ToolbarPathItemLoaded += ModernShellPage_ToolbarPathItemLoaded;
                (NavigationToolbar as ModernNavigationToolbar).AddressBarTextEntered += ModernShellPage_AddressBarTextEntered;
                (NavigationToolbar as ModernNavigationToolbar).PathBoxItemDropped += ModernShellPage_PathBoxItemDropped;

                (NavigationToolbar as ModernNavigationToolbar).BackRequested += ModernShellPage_BackNavRequested;
                (NavigationToolbar as ModernNavigationToolbar).ForwardRequested += ModernShellPage_ForwardNavRequested;
                (NavigationToolbar as ModernNavigationToolbar).UpRequested += ModernShellPage_UpNavRequested;
                (NavigationToolbar as ModernNavigationToolbar).RefreshRequested += ModernShellPage_RefreshRequested;
            }

            SidebarControl.SidebarItemInvoked += SidebarControl_SidebarItemInvoked;
            SidebarControl.SidebarItemPropertiesInvoked += SidebarControl_SidebarItemPropertiesInvoked;
            SidebarControl.SidebarItemDropped += SidebarControl_SidebarItemDropped;
            SidebarControl.RecycleBinItemRightTapped += SidebarControl_RecycleBinItemRightTapped;
            NavigationToolbar.ItemDraggedOverPathItem += ModernShellPage_NavigationRequested;
            AppSettings.SortDirectionPreferenceUpdated += AppSettings_SortDirectionPreferenceUpdated;
            AppSettings.SortOptionPreferenceUpdated += AppSettings_SortOptionPreferenceUpdated;

            NavigationToolbar.PathControlDisplayText = "NewTab".GetLocalized();
            NavigationToolbar.CanGoBack = false;
            NavigationToolbar.CanGoForward = false;

            Window.Current.CoreWindow.PointerPressed += CoreWindow_PointerPressed;
            SystemNavigationManager.GetForCurrentView().BackRequested += ModernShellPage_BackRequested;
            Clipboard.ContentChanged += Clipboard_ContentChanged;
            Clipboard_ContentChanged(null, null);
        }

        private void ModernShellPage_RefreshRequested(object sender, EventArgs e)
        {
            Refresh_Click();
        }

        private void ModernShellPage_UpNavRequested(object sender, EventArgs e)
        {
            Up_Click();
        }

        private void ModernShellPage_ForwardNavRequested(object sender, EventArgs e)
        {
            Forward_Click();
        }

        private void ModernShellPage_BackNavRequested(object sender, EventArgs e)
        {
            Back_Click();
        }

        private async void SidebarControl_RecycleBinItemRightTapped(object sender, EventArgs e)
        {
            var value = new ValueSet
                {
                    { "Arguments", "RecycleBin" },
                    { "action", "Query" }
                };

            var response = await ServiceConnection.SendMessageAsync(value);
            if (response.Status == AppServiceResponseStatus.Success && response.Message.TryGetValue("NumItems", out var numItems))
            {
                SidebarControl.RecycleBinHasItems = (long)numItems > 0;
            }
            else
            {
                SidebarControl.RecycleBinHasItems = false;
            }
        }

        private void SidebarControl_SidebarItemDropped(object sender, Controls.SidebarItemDroppedEventArgs e)
        {
            InteractionOperations.ItemOperationCommands.PasteItemWithStatus(e.Package, e.ItemPath, e.AcceptedOperation);
        }

        private async void SidebarControl_SidebarItemPropertiesInvoked(object sender, Controls.SidebarItemPropertiesInvokedEventArgs e)
        {
            if (e.InvokedItemDataContext is DriveItem)
            {
                await InteractionOperations.OpenPropertiesWindowAsync(e.InvokedItemDataContext);
            }
            else if (e.InvokedItemDataContext is LocationItem)
            {
                ListedItem listedItem = new ListedItem(null)
                {
                    ItemPath = (e.InvokedItemDataContext as LocationItem).Path,
                    ItemName = (e.InvokedItemDataContext as LocationItem).Text,
                    PrimaryItemAttribute = Windows.Storage.StorageItemTypes.Folder,
                    ItemType = "FileFolderListItem".GetLocalized(),
                    LoadFolderGlyph = true
                };
                await InteractionOperations.OpenPropertiesWindowAsync(listedItem);
            }
        }

        private void SidebarControl_SidebarItemInvoked(object sender, Controls.SidebarItemInvokedEventArgs e)
        {
            var invokedItemContainer = e.InvokedItemContainer;

            string navigationPath; // path to navigate
            Type sourcePageType = null; // type of page to navigate

            switch ((invokedItemContainer.DataContext as INavigationControlItem).ItemType)
            {
                case NavigationControlItemType.Location:
                    {
                        var ItemPath = (invokedItemContainer.DataContext as INavigationControlItem).Path; // Get the path of the invoked item

                        if (ItemPath.Equals("Home", StringComparison.OrdinalIgnoreCase)) // Home item
                        {
                            if (ItemPath.Equals(SidebarSelectedItem?.Path, StringComparison.OrdinalIgnoreCase)) return; // return if already selected

                            navigationPath = "NewTab".GetLocalized();
                            sourcePageType = typeof(YourHome);
                        }
                        else // Any other item
                        {
                            navigationPath = invokedItemContainer.Tag.ToString();
                        }

                        break;
                    }
                default:
                    {
                        navigationPath = invokedItemContainer.Tag.ToString();
                        break;
                    }
            }

            if (string.IsNullOrEmpty(navigationPath) ||
                (!string.IsNullOrEmpty(FilesystemViewModel.WorkingDirectory) &&
                navigationPath.TrimEnd(Path.DirectorySeparatorChar).Equals(
                    FilesystemViewModel.WorkingDirectory.TrimEnd(Path.DirectorySeparatorChar),
                    StringComparison.OrdinalIgnoreCase))) // return if already selected
            {
                return;
            }

            ContentFrame.Navigate(
                sourcePageType == null ? App.AppSettings.GetLayoutType() : sourcePageType,
                new NavigationArguments() { NavPathParam = navigationPath, AssociatedTabInstance = this },
                new SuppressNavigationTransitionInfo());

            NavigationToolbar.PathControlDisplayText = FilesystemViewModel.WorkingDirectory;
        }

        private void AppSettings_SortDirectionPreferenceUpdated(object sender, EventArgs e)
        {
            FilesystemViewModel?.UpdateSortDirectionStatus();
        }

        private void AppSettings_SortOptionPreferenceUpdated(object sender, EventArgs e)
        {
            FilesystemViewModel?.UpdateSortOptionStatus();
        }

        private void CoreWindow_PointerPressed(CoreWindow sender, PointerEventArgs args)
        {
            if (args.CurrentPoint.Properties.IsXButton1Pressed)
            {
                Back_Click();
            }
            else if (args.CurrentPoint.Properties.IsXButton2Pressed)
            {
                Forward_Click();
            }
        }

        private void ModernShellPage_PathBoxItemDropped(object sender, PathBoxItemDroppedEventArgs e)
        {
            InteractionOperations.ItemOperationCommands.PasteItemWithStatus(e.Package, e.Path, e.AcceptedOperation);
        }

        private void ModernShellPage_AddressBarTextEntered(object sender, AddressBarTextEnteredEventArgs e)
        {
            SetAddressBarSuggestions(e.AddressBarTextField);
        }

        private async void SetAddressBarSuggestions(AutoSuggestBox sender, int maxSuggestions = 7)
        {
            var mNavToolbar = (NavigationToolbar as ModernNavigationToolbar);
            if (mNavToolbar != null)
            {
                try
                {
                    IList<ListedItem> suggestions = null;
                    var expandedPath = StorageFileExtensions.GetPathWithoutEnvironmentVariable(sender.Text);
                    var folderPath = Path.GetDirectoryName(expandedPath) ?? expandedPath;
                    var folder = await FilesystemViewModel.GetFolderWithPathFromPathAsync(folderPath);
                    var currPath = await folder.Result.GetFoldersWithPathAsync(Path.GetFileName(expandedPath), (uint)maxSuggestions);
                    if (currPath.Count() >= maxSuggestions)
                    {
                        suggestions = currPath.Select(x => new ListedItem(null) { ItemPath = x.Path, ItemName = x.Folder.Name }).ToList();
                    }
                    else if (currPath.Any())
                    {
                        var subPath = await currPath.First().GetFoldersWithPathAsync((uint)(maxSuggestions - currPath.Count()));
                        suggestions = currPath.Select(x => new ListedItem(null) { ItemPath = x.Path, ItemName = x.Folder.Name }).Concat(
                            subPath.Select(x => new ListedItem(null) { ItemPath = x.Path, ItemName = Path.Combine(currPath.First().Folder.Name, x.Folder.Name) })).ToList();
                    }
                    else
                    {
                        suggestions = new List<ListedItem>() { new ListedItem(null) {
                        ItemPath = FilesystemViewModel.WorkingDirectory,
                        ItemName = "NavigationToolbarVisiblePathNoResults".GetLocalized() } };
                    }


                    // NavigationBarSuggestions becoming empty causes flickering of the suggestion box
                    // Here we check whether at least an element is in common between old and new list
                    if (!mNavToolbar.NavigationBarSuggestions.IntersectBy(suggestions, x => x.ItemName).Any())
                    {
                        // No elemets in common, update the list in-place
                        for (int si = 0; si < suggestions.Count; si++)
                        {
                            if (si < mNavToolbar.NavigationBarSuggestions.Count)
                            {
                                mNavToolbar.NavigationBarSuggestions[si].ItemName = suggestions[si].ItemName;
                                mNavToolbar.NavigationBarSuggestions[si].ItemPath = suggestions[si].ItemPath;
                            }
                            else
                            {
                                mNavToolbar.NavigationBarSuggestions.Add(suggestions[si]);
                            }
                        }
                        while (mNavToolbar.NavigationBarSuggestions.Count > suggestions.Count)
                        {
                            mNavToolbar.NavigationBarSuggestions.RemoveAt(mNavToolbar.NavigationBarSuggestions.Count - 1);
                        }
                    }
                    else
                    {
                        // At least an element in common, show animation
                        foreach (var s in mNavToolbar.NavigationBarSuggestions.ExceptBy(suggestions, x => x.ItemName).ToList())
                        {
                            mNavToolbar.NavigationBarSuggestions.Remove(s);
                        }
                        foreach (var s in suggestions.ExceptBy(mNavToolbar.NavigationBarSuggestions, x => x.ItemName).ToList())
                        {
                            mNavToolbar.NavigationBarSuggestions.Insert(suggestions.IndexOf(s), s);
                        }
                    }
                }
                catch
                {
                    mNavToolbar.NavigationBarSuggestions.Clear();
                    mNavToolbar.NavigationBarSuggestions.Add(new ListedItem(null)
                    {
                        ItemPath = FilesystemViewModel.WorkingDirectory,
                        ItemName = "NavigationToolbarVisiblePathNoResults".GetLocalized()
                    });
                }
            }
        }

        private async void ModernShellPage_ToolbarPathItemLoaded(object sender, ToolbarPathItemLoadedEventArgs e)
        {
            await SetPathBoxDropDownFlyoutAsync(e.OpenedFlyout, e.Item);
        }

        private async void ModernShellPage_ToolbarFlyoutOpened(object sender, ToolbarFlyoutOpenedEventArgs e)
        {
            await SetPathBoxDropDownFlyoutAsync(e.OpenedFlyout, (e.OpenedFlyout.Target as FontIcon).DataContext as PathBoxItem);
        }

        private async Task SetPathBoxDropDownFlyoutAsync(MenuFlyout flyout, PathBoxItem pathItem)
        {
            var nextPathItemTitle = NavigationToolbar.PathComponents
                [NavigationToolbar.PathComponents.IndexOf(pathItem) + 1].Title;
            IList<StorageFolderWithPath> childFolders = new List<StorageFolderWithPath>();

            StorageFolderWithPath folder = await FilesystemViewModel.GetFolderWithPathFromPathAsync(pathItem.Path);
            if (folder != null)
            {
                childFolders = await folder.GetFoldersWithPathAsync(string.Empty);
            }
            flyout.Items?.Clear();

            if (childFolders.Count == 0)
            {
                var flyoutItem = new MenuFlyoutItem
                {
                    Icon = new FontIcon { FontFamily = Application.Current.Resources["FluentUIGlyphs"] as FontFamily, Glyph = "\uEC17" },
                    Text = "SubDirectoryAccessDenied".GetLocalized(),
                    //Foreground = (SolidColorBrush)Application.Current.Resources["SystemControlErrorTextForegroundBrush"],
                    FontSize = 12
                };
                flyout.Items.Add(flyoutItem);
                return;
            }

            var boldFontWeight = new FontWeight { Weight = 800 };
            var normalFontWeight = new FontWeight { Weight = 400 };
            var customGlyphFamily = Application.Current.Resources["FluentUIGlyphs"] as FontFamily;

            var workingPath = NavigationToolbar.PathComponents
                    [NavigationToolbar.PathComponents.Count - 1].
                    Path.TrimEnd(Path.DirectorySeparatorChar);
            foreach (var childFolder in childFolders)
            {
                var isPathItemFocused = childFolder.Item.Name == nextPathItemTitle;

                var flyoutItem = new MenuFlyoutItem
                {
                    Icon = new FontIcon
                    {
                        FontFamily = customGlyphFamily,
                        Glyph = "\uEA5A",
                        FontWeight = isPathItemFocused ? boldFontWeight : normalFontWeight
                    },
                    Text = childFolder.Item.Name,
                    FontSize = 12,
                    FontWeight = isPathItemFocused ? boldFontWeight : normalFontWeight
                };

                if (workingPath != childFolder.Path)
                {
                    flyoutItem.Click += (sender, args) => {
                        ContentFrame.Navigate(AppSettings.GetLayoutType(), new NavigationArguments() { NavPathParam = childFolder.Path, AssociatedTabInstance = this });
                    };
                }

                flyout.Items.Add(flyoutItem);
            }
        }

        private void ModernShellPage_NavigationRequested(object sender, PathNavigationEventArgs e)
        {
            ContentFrame.Navigate(e.LayoutType, new NavigationArguments() { NavPathParam = e.ItemPath, AssociatedTabInstance = this });
        }

        private void NavigationToolbar_QuerySubmitted(object sender, ToolbarQuerySubmittedEventArgs e)
        {
            CheckPathInput(FilesystemViewModel, e.QueryText,
                            NavigationToolbar.PathComponents[NavigationToolbar.PathComponents.Count - 1].Path);
        }

        public async void CheckPathInput(ItemViewModel instance, string currentInput, string currentSelectedPath)
        {
            if (currentSelectedPath == currentInput) return;

            if (currentInput != instance.WorkingDirectory || ContentFrame.CurrentSourcePageType == typeof(YourHome))
            {
                if (currentInput.Equals("Home", StringComparison.OrdinalIgnoreCase) || currentInput.Equals("NewTab".GetLocalized(), StringComparison.OrdinalIgnoreCase))
                {
                    await FilesystemViewModel.SetWorkingDirectoryAsync("NewTab".GetLocalized());
                    ContentFrame.Navigate(typeof(YourHome), new NavigationArguments() { NavPathParam = "NewTab".GetLocalized(), AssociatedTabInstance = this }, new SuppressNavigationTransitionInfo());
                }
                else
                {
                    var workingDir = string.IsNullOrEmpty(FilesystemViewModel.WorkingDirectory)
                        ? AppSettings.HomePath
                        : FilesystemViewModel.WorkingDirectory;

                    currentInput = StorageFileExtensions.GetPathWithoutEnvironmentVariable(currentInput);
                    if (currentSelectedPath == currentInput) return;
<<<<<<< HEAD
                    var item = await DrivesManager.GetRootFromPathAsync(currentInput).Wrap();
=======
                    var item = await FilesystemTasks.Wrap(() => DrivesManager.GetRootFromPath(currentInput));
>>>>>>> c650e249

                    var resFolder = await FilesystemTasks.Wrap(() => StorageFileExtensions.DangerousGetFolderWithPathFromPathAsync(currentInput, item));
                    if (resFolder)
                    {
                        var pathToNavigate = resFolder.Result.Path;
                        ContentFrame.Navigate(AppSettings.GetLayoutType(), new NavigationArguments() { NavPathParam = pathToNavigate, AssociatedTabInstance = this }); // navigate to folder
                    }
                    else // Not a folder or inaccessible
                    {
                        var resFile = await FilesystemTasks.Wrap(() => StorageFileExtensions.DangerousGetFileWithPathFromPathAsync(currentInput, item));
                        if (resFile)
                        {
                            var pathToInvoke = resFile.Result.Path;
                            await InteractionOperations.InvokeWin32ComponentAsync(pathToInvoke);
                        }
                        else // Not a file or not accessible
                        {
                            // Launch terminal application if possible
                            foreach (var terminal in AppSettings.TerminalController.Model.Terminals)
                            {
                                if (terminal.Path.Equals(currentInput, StringComparison.OrdinalIgnoreCase) || terminal.Path.Equals(currentInput + ".exe", StringComparison.OrdinalIgnoreCase))
                                {
                                    if (ServiceConnection != null)
                                    {
                                        var value = new ValueSet
                                        {
                                            { "WorkingDirectory", workingDir },
                                            { "Application", terminal.Path },
                                            { "Arguments", string.Format(terminal.Arguments,
                                            Helpers.PathNormalization.NormalizePath(FilesystemViewModel.WorkingDirectory)) }
                                        };
                                        await ServiceConnection.SendMessageAsync(value);
                                    }
                                    return;
                                }
                            }

                            try
                            {
                                if (!await Launcher.LaunchUriAsync(new Uri(currentInput)))
                                {
                                    await DialogDisplayHelper.ShowDialogAsync("InvalidItemDialogTitle".GetLocalized(),
                                        string.Format("InvalidItemDialogContent".GetLocalized(), Environment.NewLine, resFolder.ErrorCode.ToString()));
                                }
                            }
                            catch (UriFormatException)
                            {
                                await DialogDisplayHelper.ShowDialogAsync("InvalidItemDialogTitle".GetLocalized(),
                                    string.Format("InvalidItemDialogContent".GetLocalized(), Environment.NewLine, resFolder.ErrorCode.ToString()));
                            }
                        }
                    }
                }

                NavigationToolbar.PathControlDisplayText = FilesystemViewModel.WorkingDirectory;
            }
        }

        private void NavigationToolbar_EditModeEnabled(object sender, EventArgs e)
        {
            if (NavigationToolbar is ModernNavigationToolbar)
            {
                var mNavToolbar = NavigationToolbar as ModernNavigationToolbar;
                mNavToolbar.ManualEntryBoxLoaded = true;
                mNavToolbar.ClickablePathLoaded = false;
                mNavToolbar.PathText = string.IsNullOrEmpty(FilesystemViewModel.WorkingDirectory)
                    ? AppSettings.HomePath
                    : FilesystemViewModel.WorkingDirectory;
            }
        }

        private void ModernShellPage_BackRequested(object sender, BackRequestedEventArgs e)
        {
            if (IsCurrentInstance)
            {
                if (ContentFrame.CanGoBack)
                {
                    e.Handled = true;
                    Back_Click();
                }
                else
                {
                    e.Handled = false;
                }
            }
        }

        private void DrivesManager_PropertyChanged(object sender, System.ComponentModel.PropertyChangedEventArgs e)
        {
            if (e.PropertyName == "ShowUserConsentOnInit")
            {
                DisplayFilesystemConsentDialog();
            }
        }

        private async Task<BaseLayout> GetContentOrNullAsync()
        {
            BaseLayout FrameContent = null;
            await CoreApplication.MainView.CoreWindow.Dispatcher.RunAsync(CoreDispatcherPriority.Normal,
            () =>
            {
                FrameContent = (ItemDisplayFrame.Content as BaseLayout);
            });
            return FrameContent;
        }

        private async void DisplayFilesystemConsentDialog()
        {
            if (AppSettings.DrivesManager.ShowUserConsentOnInit)
            {
                AppSettings.DrivesManager.ShowUserConsentOnInit = false;
                var consentDialogDisplay = new ConsentDialog();
                await consentDialogDisplay.ShowAsync(ContentDialogPlacement.Popup);
            }
        }

        private string NavParams = null;

        protected override void OnNavigatedTo(NavigationEventArgs eventArgs)
        {
            base.OnNavigatedTo(eventArgs);
            NavParams = eventArgs.Parameter.ToString();
        }

        public AppServiceConnection ServiceConnection { get; private set; }

        public event PropertyChangedEventHandler PropertyChanged;
        private void NotifyPropertyChanged([CallerMemberName] string propertyName = "")
        {
            PropertyChanged?.Invoke(this, new PropertyChangedEventArgs(propertyName));
        }

        private void Page_Loaded(object sender, RoutedEventArgs e)
        {
            InitializeAppServiceConnection();
            FilesystemViewModel = new ItemViewModel(this);
            FilesystemViewModel.OnAppServiceConnectionChanged();
            InteractionOperations = new Interaction(this);
            App.Current.Suspending += Current_Suspending;
            App.Current.LeavingBackground += OnLeavingBackground;
            FilesystemViewModel.WorkingDirectoryModified += ViewModel_WorkingDirectoryModified;
            string NavigationPath = ""; // path to navigate

            switch (NavParams)
            {
                case "Start":
                    ItemDisplayFrame.Navigate(typeof(YourHome), new NavigationArguments() { NavPathParam = NavParams, AssociatedTabInstance = this }, new SuppressNavigationTransitionInfo());
                    SidebarControl.SelectedSidebarItem = MainPage.sideBarItems.FirstOrDefault();
                    break;

                case "Desktop":
                    NavigationPath = AppSettings.DesktopPath;
                    SidebarControl.SelectedSidebarItem = MainPage.sideBarItems.FirstOrDefault(x => x.Path.Equals(AppSettings.DesktopPath, StringComparison.OrdinalIgnoreCase));
                    break;

                case "Downloads":
                    NavigationPath = AppSettings.DownloadsPath;
                    SidebarControl.SelectedSidebarItem = MainPage.sideBarItems.FirstOrDefault(x => x.Path.Equals(AppSettings.DownloadsPath, StringComparison.OrdinalIgnoreCase));
                    break;

                case "Documents":
                    NavigationPath = AppSettings.DocumentsPath;
                    SidebarControl.SelectedSidebarItem = MainPage.sideBarItems.FirstOrDefault(x => x.Path.Equals(AppSettings.DocumentsPath, StringComparison.OrdinalIgnoreCase));
                    break;

                case "Pictures":
                    NavigationPath = AppSettings.PicturesPath;
                    SidebarControl.SelectedSidebarItem = MainPage.sideBarItems.FirstOrDefault(x => x.Path.Equals(AppSettings.PicturesPath, StringComparison.OrdinalIgnoreCase));
                    break;

                case "Music":
                    NavigationPath = AppSettings.MusicPath;
                    SidebarControl.SelectedSidebarItem = MainPage.sideBarItems.FirstOrDefault(x => x.Path.Equals(AppSettings.MusicPath, StringComparison.OrdinalIgnoreCase));
                    break;

                case "Videos":
                    NavigationPath = AppSettings.VideosPath;
                    SidebarControl.SelectedSidebarItem = MainPage.sideBarItems.FirstOrDefault(x => x.Path.Equals(AppSettings.VideosPath, StringComparison.OrdinalIgnoreCase));
                    break;

                case "RecycleBin":
                    NavigationPath = AppSettings.RecycleBinPath;
                    SidebarControl.SelectedSidebarItem = MainPage.sideBarItems.FirstOrDefault(x => x.Path.Equals(AppSettings.RecycleBinPath, StringComparison.OrdinalIgnoreCase));
                    break;

                default:
                    if (NavParams == "NewTab".GetLocalized())
                    {
                        ItemDisplayFrame.Navigate(typeof(YourHome), new NavigationArguments() { NavPathParam = NavParams, AssociatedTabInstance = this}, new SuppressNavigationTransitionInfo());
                        SidebarControl.SelectedSidebarItem = MainPage.sideBarItems[0];
                    }
                    else if (((NavParams[0] >= 'A' && NavParams[0] <= 'Z') || (NavParams[0] >= 'a' && NavParams[0] <= 'z'))
                        && NavParams[1] == ':')
                    {
                        NavigationPath = NavParams;
                        SidebarControl.SelectedSidebarItem = AppSettings.DrivesManager.Drives.FirstOrDefault(x => x.Path.ToString().Equals($"{NavParams[0]}:\\", StringComparison.OrdinalIgnoreCase));
                    }
                    else if (NavParams.StartsWith("\\\\?\\"))
                    {
                        NavigationPath = NavParams;
                        SidebarControl.SelectedSidebarItem = App.AppSettings.DrivesManager.Drives.FirstOrDefault(x => x.Path.ToString().Equals($"{System.IO.Path.GetPathRoot(NavParams)}", StringComparison.OrdinalIgnoreCase));
                    }
                    else if (NavParams.StartsWith(AppSettings.RecycleBinPath))
                    {
                        NavigationPath = NavParams;
                    }
                    else
                    {
                        SidebarControl.SelectedSidebarItem = null;
                    }
                    break;
            }

            if (NavigationPath != "")
            {
                ContentFrame.Navigate(AppSettings.GetLayoutType(), new NavigationArguments() { NavPathParam = NavigationPath, AssociatedTabInstance = this}, new SuppressNavigationTransitionInfo());
            }

            this.Loaded -= Page_Loaded;
        }

        private void OnLeavingBackground(object sender, LeavingBackgroundEventArgs e)
        {
            if (this.ServiceConnection == null)
            {
                ServiceConnection = new AppServiceConnection();
                // Need to reinitialize AppService when app is resuming
                InitializeAppServiceConnection();
                FilesystemViewModel?.OnAppServiceConnectionChanged();
            }
        }

        private void Connection_ServiceClosed(AppServiceConnection sender, AppServiceClosedEventArgs args)
        {
            ServiceConnection?.Dispose();
            ServiceConnection = null;
        }

        public async void InitializeAppServiceConnection()
        {
            ServiceConnection = new AppServiceConnection();
            ServiceConnection.AppServiceName = "FilesInteropService";
            ServiceConnection.PackageFamilyName = Package.Current.Id.FamilyName;
            ServiceConnection.ServiceClosed += Connection_ServiceClosed;

            AppServiceConnectionStatus status = await ServiceConnection.OpenAsync();
            if (status != AppServiceConnectionStatus.Success)
            {
                // TODO: error handling
                ServiceConnection?.Dispose();
                ServiceConnection = null;
            }

            // Launch fulltrust process
            await FullTrustProcessLauncher.LaunchFullTrustProcessForCurrentAppAsync();
        }

        private void Current_Suspending(object sender, Windows.ApplicationModel.SuspendingEventArgs e)
        {
            ServiceConnection?.Dispose();
            ServiceConnection = null;
        }

        private void ViewModel_WorkingDirectoryModified(object sender, WorkingDirectoryModifiedEventArgs e)
        {
            string value = e.Path;

            INavigationControlItem item = null;
            List<INavigationControlItem> sidebarItems = MainPage.sideBarItems.Where(x => !string.IsNullOrWhiteSpace(x.Path)).ToList();

            item = sidebarItems.FirstOrDefault(x => x.Path.Equals(value, StringComparison.OrdinalIgnoreCase));
            if (item == null)
            {
                item = sidebarItems.FirstOrDefault(x => x.Path.Equals(value + "\\", StringComparison.OrdinalIgnoreCase));
            }
            if (item == null)
            {
                item = sidebarItems.FirstOrDefault(x => value.StartsWith(x.Path, StringComparison.OrdinalIgnoreCase));
            }
            if (item == null)
            {
                item = sidebarItems.FirstOrDefault(x => x.Path.Equals(Path.GetPathRoot(value), StringComparison.OrdinalIgnoreCase));
            }

            if (SidebarSelectedItem != item)
            {
                SidebarSelectedItem = item;
            }
        }

        private async void ItemDisplayFrame_Navigated(object sender, NavigationEventArgs e)
        {
            ContentPage = await GetContentOrNullAsync();
            if (ItemDisplayFrame.CurrentSourcePageType == typeof(GenericFileBrowser)
                || ItemDisplayFrame.CurrentSourcePageType == typeof(GridViewBrowser))
            {
                // Reset DataGrid Rows that may be in "cut" command mode
                ContentPage.ResetItemOpacity();
            }
        }

        public void Clipboard_ContentChanged(object sender, object e)
        {
            try
            {
                if (IsCurrentInstance)
                {
                    DataPackageView packageView = Clipboard.GetContent();
                    if (packageView.Contains(StandardDataFormats.StorageItems)
                        && CurrentPageType != typeof(YourHome)
                        && !FilesystemViewModel.WorkingDirectory.StartsWith(App.AppSettings.RecycleBinPath))
                    {
                        App.InteractionViewModel.IsPasteEnabled = true;
                    }
                    else
                    {
                        App.InteractionViewModel.IsPasteEnabled = false;
                    }
                }
                else
                {
                    App.InteractionViewModel.IsPasteEnabled = false;
                }
            }
            catch (Exception)
            {
                App.InteractionViewModel.IsPasteEnabled = false;
            }
        }

        private async void KeyboardAccelerator_Invoked(KeyboardAccelerator sender, KeyboardAcceleratorInvokedEventArgs args)
        {
            args.Handled = true;
            var ctrl = args.KeyboardAccelerator.Modifiers.HasFlag(VirtualKeyModifiers.Control);
            var alt = args.KeyboardAccelerator.Modifiers.HasFlag(VirtualKeyModifiers.Menu);
            var shift = args.KeyboardAccelerator.Modifiers.HasFlag(VirtualKeyModifiers.Shift);
            var tabInstance = CurrentPageType == typeof(GenericFileBrowser)
                || CurrentPageType == typeof(GridViewBrowser);

            switch (c: ctrl, s: shift, a: alt, t: tabInstance, k: args.KeyboardAccelerator.Key)
            {
                case (true, true, false, true, VirtualKey.N): // ctrl + shift + n, new item
                    if (InstanceViewModel.CanCreateFileInPage)
                    {
                        var addItemDialog = new AddItemDialog();
                        await addItemDialog.ShowAsync();
                        if (addItemDialog.ResultType != AddItemType.Cancel)
                        {
                            InteractionOperations.CreateFileFromDialogResultType(addItemDialog.ResultType);
                        }
                    }
                    break;

                case (false, true, false, true, VirtualKey.Delete): // shift + delete, PermanentDelete
                    if (!NavigationToolbar.IsEditModeEnabled)
                        InteractionOperations.ItemOperationCommands.DeleteItemWithStatus(StorageDeleteOption.PermanentDelete);
                    break;

                case (true, false, false, true, VirtualKey.C): // ctrl + c, copy
                    if (!NavigationToolbar.IsEditModeEnabled && !ContentPage.IsRenamingItem)
                        InteractionOperations.CopyItem_ClickAsync(null, null);
                    break;

                case (true, false, false, true, VirtualKey.V): // ctrl + v, paste
                    if (!NavigationToolbar.IsEditModeEnabled && !ContentPage.IsRenamingItem)
                        InteractionOperations.PasteItem();
                    break;

                case (true, false, false, true, VirtualKey.X): // ctrl + x, cut
                    if (!NavigationToolbar.IsEditModeEnabled && !ContentPage.IsRenamingItem)
                        InteractionOperations.CutItem_Click(null, null);
                    break;

                case (true, false, false, true, VirtualKey.A): // ctrl + a, select all
                    if (!NavigationToolbar.IsEditModeEnabled && !ContentPage.IsRenamingItem)
                        InteractionOperations.SelectAllItems();
                    break;

                case (true, false, false, false, VirtualKey.N): // ctrl + n, new window
                    InteractionOperations.LaunchNewWindow();
                    break;

                case (true, false, false, false, VirtualKey.W): // ctrl + w, close tab
                    InteractionOperations.CloseTab();
                    break;

                case (true, false, false, false, VirtualKey.F4): // ctrl + F4, close tab
                    InteractionOperations.CloseTab();
                    break;

                case (true, false, false, true, VirtualKey.N): // ctrl + n, new window from layout mode
                    InteractionOperations.LaunchNewWindow();
                    break;

                case (true, false, false, true, VirtualKey.W): // ctrl + w, close tab from layout mode
                    InteractionOperations.CloseTab();
                    break;

                case (true, false, false, true, VirtualKey.F4): // ctrl + F4, close tab from layout mode
                    InteractionOperations.CloseTab();
                    break;

                case (false, false, false, true, VirtualKey.Delete): // delete, delete item
                    if (ContentPage.IsItemSelected && !ContentPage.IsRenamingItem)
                        InteractionOperations.ItemOperationCommands.DeleteItemWithStatus(StorageDeleteOption.Default);
                    break;

                case (false, false, false, true, VirtualKey.Space): // space, quick look
                    if (!NavigationToolbar.IsEditModeEnabled)
                    {
                        if ((ContentPage).IsQuickLookEnabled)
                        {
                            InteractionOperations.ToggleQuickLook();
                        }
                    }
                    break;

                case (true, false, false, true, VirtualKey.R): // ctrl + r, refresh
                    Refresh_Click();
                    break;

                case (false, false, true, true, VirtualKey.D): // alt + d, select address bar (english)
                case (true, false, false, true, VirtualKey.L): // ctrl + l, select address bar
                    NavigationToolbar.IsEditModeEnabled = true;
                    break;
            };

            if (CurrentPageType == typeof(GridViewBrowser))
            {
                switch (args.KeyboardAccelerator.Key)
                {
                    case VirtualKey.F2: //F2, rename
                        if (ContentPage.IsItemSelected)
                        {
                            InteractionOperations.RenameItem_Click(null, null);
                        }
                        break;
                }
            }
        }

        public async void Refresh_Click()
        {
            NavigationToolbar.CanRefresh = false;
            await Windows.ApplicationModel.Core.CoreApplication.MainView.CoreWindow.Dispatcher.RunAsync(CoreDispatcherPriority.Normal, () =>
            {
                var ContentOwnedViewModelInstance = FilesystemViewModel;
                ContentOwnedViewModelInstance.RefreshItems();
            });
        }

        public void Back_Click()
        {
            NavigationToolbar.CanGoBack = false;
            Frame instanceContentFrame = ContentFrame;
            if (instanceContentFrame.CanGoBack)
            {
                FilesystemViewModel.CancelLoadAndClearFiles();
                var previousSourcePageType = instanceContentFrame.BackStack[instanceContentFrame.BackStack.Count - 1].SourcePageType;

                SelectSidebarItemFromPath(previousSourcePageType);
                instanceContentFrame.GoBack();
            }
        }

        public async void Forward_Click()
        {
            NavigationToolbar.CanGoForward = false;
            Frame instanceContentFrame = ContentFrame;

            if (instanceContentFrame.CanGoForward)
            {
                FilesystemViewModel.CancelLoadAndClearFiles();
                var incomingSourcePageType = instanceContentFrame.ForwardStack[instanceContentFrame.ForwardStack.Count - 1].SourcePageType;
                var Parameter = instanceContentFrame.ForwardStack[instanceContentFrame.ForwardStack.Count - 1].Parameter;
                SelectSidebarItemFromPath(incomingSourcePageType);
                await FilesystemViewModel.SetWorkingDirectoryAsync((Parameter as NavigationArguments).NavPathParam);
                instanceContentFrame.GoForward();
            }
        }

        public void Up_Click()
        {
            NavigationToolbar.CanNavigateToParent = false;
            Frame instanceContentFrame = ContentFrame;
            FilesystemViewModel.CancelLoadAndClearFiles();
            var instance = FilesystemViewModel;
            string parentDirectoryOfPath;
            // Check that there isn't a slash at the end
            if ((instance.WorkingDirectory.Count() - 1) - instance.WorkingDirectory.LastIndexOf("\\") > 0)
            {
                parentDirectoryOfPath = instance.WorkingDirectory.Remove(instance.WorkingDirectory.LastIndexOf("\\"));
            }
            else  // Slash found at end
            {
                var currentPathWithoutEndingSlash = instance.WorkingDirectory.Remove(instance.WorkingDirectory.LastIndexOf("\\"));
                parentDirectoryOfPath = currentPathWithoutEndingSlash.Remove(currentPathWithoutEndingSlash.LastIndexOf("\\"));
            }

            SelectSidebarItemFromPath();
            instanceContentFrame.Navigate(CurrentPageType, new NavigationArguments() { NavPathParam = parentDirectoryOfPath, AssociatedTabInstance = this}, new SuppressNavigationTransitionInfo());
        }

        private void SelectSidebarItemFromPath(Type incomingSourcePageType = null)
        {
            if (incomingSourcePageType == typeof(YourHome) && incomingSourcePageType != null)
            {
                SidebarSelectedItem = MainPage.sideBarItems.First(x => x.Path.Equals("Home"));
                NavigationToolbar.PathControlDisplayText = "NewTab".GetLocalized();
            }
        }

        private void SmallWindowTitlebar_Loaded(object sender, RoutedEventArgs e)
        {
            Window.Current.SetTitleBar(SmallWindowTitlebar);
        }

        public void Dispose()
        {
            Window.Current.CoreWindow.PointerPressed -= CoreWindow_PointerPressed;
            SystemNavigationManager.GetForCurrentView().BackRequested -= ModernShellPage_BackRequested;
            Clipboard.ContentChanged -= Clipboard_ContentChanged;
            App.Current.Suspending -= Current_Suspending;
            App.Current.LeavingBackground -= OnLeavingBackground;
            AppSettings.DrivesManager.PropertyChanged -= DrivesManager_PropertyChanged;
            NavigationToolbar.EditModeEnabled -= NavigationToolbar_EditModeEnabled;
            NavigationToolbar.QuerySubmitted -= NavigationToolbar_QuerySubmitted;
            SidebarControl.SidebarItemInvoked -= SidebarControl_SidebarItemInvoked;
            SidebarControl.SidebarItemPropertiesInvoked -= SidebarControl_SidebarItemPropertiesInvoked;
            SidebarControl.SidebarItemDropped -= SidebarControl_SidebarItemDropped;
            SidebarControl.RecycleBinItemRightTapped -= SidebarControl_RecycleBinItemRightTapped;

            if ((NavigationToolbar as ModernNavigationToolbar) != null)
            {
                (NavigationToolbar as ModernNavigationToolbar).ToolbarPathItemInvoked -= ModernShellPage_NavigationRequested;
                (NavigationToolbar as ModernNavigationToolbar).ToolbarFlyoutOpened -= ModernShellPage_ToolbarFlyoutOpened;
                (NavigationToolbar as ModernNavigationToolbar).ToolbarPathItemLoaded -= ModernShellPage_ToolbarPathItemLoaded;
                (NavigationToolbar as ModernNavigationToolbar).AddressBarTextEntered -= ModernShellPage_AddressBarTextEntered;
                (NavigationToolbar as ModernNavigationToolbar).PathBoxItemDropped -= ModernShellPage_PathBoxItemDropped;

                (NavigationToolbar as ModernNavigationToolbar).BackRequested -= ModernShellPage_BackNavRequested;
                (NavigationToolbar as ModernNavigationToolbar).ForwardRequested -= ModernShellPage_ForwardNavRequested;
                (NavigationToolbar as ModernNavigationToolbar).UpRequested -= ModernShellPage_UpNavRequested;
                (NavigationToolbar as ModernNavigationToolbar).RefreshRequested -= ModernShellPage_RefreshRequested;
            }

            AppSettings.SortDirectionPreferenceUpdated -= AppSettings_SortDirectionPreferenceUpdated;
            AppSettings.SortOptionPreferenceUpdated -= AppSettings_SortOptionPreferenceUpdated;
            NavigationToolbar.ItemDraggedOverPathItem -= ModernShellPage_NavigationRequested;

            if (FilesystemViewModel != null)    // Prevent weird case of this being null when many tabs are opened/closed quickly
            {
                FilesystemViewModel.WorkingDirectoryModified -= ViewModel_WorkingDirectoryModified;
                FilesystemViewModel.Dispose();
            }

            ServiceConnection?.Dispose();
            ServiceConnection = null;
        }
    }

    public enum InteractionOperationType
    {
        PasteItems = 0,
        DeleteItems = 1,
    }

    public class PathBoxItem
    {
        public string Title { get; set; }
        public string Path { get; set; }
    }

    public class NavigationArguments
    {
        public string NavPathParam { get; set; } = null;
        public IShellPage AssociatedTabInstance { get; set; }
    }
}<|MERGE_RESOLUTION|>--- conflicted
+++ resolved
@@ -453,11 +453,7 @@
 
                     currentInput = StorageFileExtensions.GetPathWithoutEnvironmentVariable(currentInput);
                     if (currentSelectedPath == currentInput) return;
-<<<<<<< HEAD
-                    var item = await DrivesManager.GetRootFromPathAsync(currentInput).Wrap();
-=======
-                    var item = await FilesystemTasks.Wrap(() => DrivesManager.GetRootFromPath(currentInput));
->>>>>>> c650e249
+                    var item = await FilesystemTasks.Wrap(() => DrivesManager.GetRootFromPathAsync(currentInput));
 
                     var resFolder = await FilesystemTasks.Wrap(() => StorageFileExtensions.DangerousGetFolderWithPathFromPathAsync(currentInput, item));
                     if (resFolder)
