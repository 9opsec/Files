--- conflicted
+++ resolved
@@ -423,17 +423,8 @@
 
         private async void DisplayFilesystemConsentDialog()
         {
-            await Dispatcher.RunAsync(CoreDispatcherPriority.Normal, async () =>
-            {
-<<<<<<< HEAD
-                if (App.DrivesManager?.ShowUserConsentOnInit ?? false)
-                {
-                    App.DrivesManager.ShowUserConsentOnInit = false;
-                    DynamicDialog dialog = DynamicDialogFactory.GetFor_ConsentDialog();
-                    await dialog.ShowAsync(ContentDialogPlacement.Popup);
-                }
-            });
-=======
+            if (App.DrivesManager?.ShowUserConsentOnInit ?? false)
+            {
                 App.DrivesManager.ShowUserConsentOnInit = false;
                 await Dispatcher.RunAsync(CoreDispatcherPriority.Normal, async () =>
                 {
@@ -441,7 +432,6 @@
                     await dialog.ShowAsync(ContentDialogPlacement.Popup);
                 });
             }
->>>>>>> e616f88f
         }
 
         private ColumnParam columnParams;
