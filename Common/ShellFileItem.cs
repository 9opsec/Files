﻿using System;

namespace Files.Common
{
    public class ShellFileItem
    {
        public bool IsFolder;
        public string RecyclePath;
        public string FileName;
        public string FilePath;
<<<<<<< HEAD
        public long RecycleDate;
        public long ModifiedDate;
=======
        public DateTime RecycleDate;
        public DateTime ModifiedDate;
        public DateTime CreatedDate;
>>>>>>> 45eb6503
        public string FileSize;
        public ulong FileSizeBytes;
        public string FileType;

        public DateTime RecycleDateDT => DateTime.FromFileTimeUtc(RecycleDate).ToLocalTime();
        public DateTime ModifiedDateDT => DateTime.FromFileTimeUtc(ModifiedDate).ToLocalTime();

        public ShellFileItem()
        {
        }

        public ShellFileItem(
            bool isFolder, string recyclePath, string fileName, string filePath,
<<<<<<< HEAD
            long recycleDate, long modifiedDate, string fileSize, ulong fileSizeBytes, string fileType)
=======
            DateTime recycleDate, DateTime modifiedDate, DateTime createdDate, string fileSize, ulong fileSizeBytes, string fileType)
>>>>>>> 45eb6503
        {
            this.IsFolder = isFolder;
            this.RecyclePath = recyclePath;
            this.FileName = fileName;
            this.FilePath = filePath;
            this.RecycleDate = recycleDate;
            this.ModifiedDate = modifiedDate;
            this.CreatedDate = createdDate;
            this.FileSize = fileSize;
            this.FileSizeBytes = fileSizeBytes;
            this.FileType = fileType;
        }
    }
}<|MERGE_RESOLUTION|>--- conflicted
+++ resolved
@@ -8,20 +8,16 @@
         public string RecyclePath;
         public string FileName;
         public string FilePath;
-<<<<<<< HEAD
         public long RecycleDate;
         public long ModifiedDate;
-=======
-        public DateTime RecycleDate;
-        public DateTime ModifiedDate;
-        public DateTime CreatedDate;
->>>>>>> 45eb6503
+        public long CreatedDate;
         public string FileSize;
         public ulong FileSizeBytes;
         public string FileType;
 
         public DateTime RecycleDateDT => DateTime.FromFileTimeUtc(RecycleDate).ToLocalTime();
         public DateTime ModifiedDateDT => DateTime.FromFileTimeUtc(ModifiedDate).ToLocalTime();
+        public DateTime CreatedDateDT => DateTime.FromFileTimeUtc(CreatedDate).ToLocalTime();
 
         public ShellFileItem()
         {
@@ -29,11 +25,7 @@
 
         public ShellFileItem(
             bool isFolder, string recyclePath, string fileName, string filePath,
-<<<<<<< HEAD
-            long recycleDate, long modifiedDate, string fileSize, ulong fileSizeBytes, string fileType)
-=======
-            DateTime recycleDate, DateTime modifiedDate, DateTime createdDate, string fileSize, ulong fileSizeBytes, string fileType)
->>>>>>> 45eb6503
+            long recycleDate, long modifiedDate, long createdDate, string fileSize, ulong fileSizeBytes, string fileType)
         {
             this.IsFolder = isFolder;
             this.RecyclePath = recyclePath;
