--- conflicted
+++ resolved
@@ -8,17 +8,14 @@
         public string RecyclePath;
         public string FileName;
         public string FilePath;
-<<<<<<< HEAD
         public long RecycleDate;
-=======
-        public DateTime RecycleDate;
-        public DateTime ModifiedDate;
->>>>>>> 0378c349
+        public long ModifiedDate;
         public string FileSize;
         public ulong FileSizeBytes;
         public string FileType;
 
         public DateTime RecycleDateDT => DateTime.FromFileTimeUtc(RecycleDate).ToLocalTime();
+        public DateTime ModifiedDateDT => DateTime.FromFileTimeUtc(ModifiedDate).ToLocalTime();
 
         public ShellFileItem()
         {
@@ -26,11 +23,7 @@
 
         public ShellFileItem(
             bool isFolder, string recyclePath, string fileName, string filePath,
-<<<<<<< HEAD
-            long recycleDate, string fileSize, ulong fileSizeBytes, string fileType)
-=======
-            DateTime recycleDate, DateTime modifiedDate, string fileSize, ulong fileSizeBytes, string fileType)
->>>>>>> 0378c349
+            long recycleDate, long modifiedDate, string fileSize, ulong fileSizeBytes, string fileType)
         {
             this.IsFolder = isFolder;
             this.RecyclePath = recyclePath;
